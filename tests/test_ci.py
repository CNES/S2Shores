--- conflicted
+++ resolved
@@ -20,14 +20,7 @@
   limitations under the License.
 """
 import os
-<<<<<<< HEAD
-import glob
-import zipfile
-from osgeo import gdal
-import xarray as xr
-=======
 from test_utils import compare_files, unzip_file
->>>>>>> e3a0c4a1
 from click.testing import CliRunner
 import pytest
 from tests.conftest import S2SHORESTestsPath
