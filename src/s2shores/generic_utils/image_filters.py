# -*- coding: utf-8 -*-
""" Module gathering all image filters which can be applied on a 2D numpy array

:authors: see AUTHORS file
:organization: CNES, LEGOS, SHOM
:copyright: 2021 CNES. All rights reserved.
:license: see LICENSE file
:created: 24 août 2021
"""
from functools import lru_cache

import numpy as np
from scipy.signal import convolve2d

<<<<<<< HEAD
from .numpy_utils import circular_mask
=======
from .numpy_utils import circular_mask, gaussian_mask
import numpy as np
>>>>>>> be65de4c


def clipping(image_array: np.ndarray, ratio_size: float) -> np.ndarray:
    """ Performs clipping of the edges

    :param image_array: entry image
    :param ratio_size: ratio of the image to keep (1 is the full image)
    :returns: clipped image
    """
    s1, s2 = np.shape(image_array)
    return image_array[int(s1 / 2 - ratio_size * s1 / 2):int(s1 / 2 + ratio_size * s1 / 2),
                       int(s2 / 2 - ratio_size * s2 / 2):int(s2 / 2 + ratio_size * s2 / 2)]


def detrend(image_array: np.ndarray) -> np.ndarray:
    """ Performs detrending on a matrix

    :param image_array: entry image
    :returns: detrended image
    """
    shape1 = image_array.shape[1]
    shape2 = image_array.shape[0]

    xx, yy = np.meshgrid(range(0, shape1), range(0, shape2))
    xcolv = xx.flatten()
    ycolv = yy.flatten()
    zcolv = image_array.flatten()

    mp = np.zeros((len(ycolv), 3))
    const = np.ones(len(xcolv))
    mp[:, 0] = xcolv
    mp[:, 1] = ycolv
    mp[:, 2] = const

    inv_mp = np.linalg.pinv(mp)
    coef = np.dot(inv_mp, zcolv)
    coef = np.asarray(coef)
    z_p = coef[0] * xx + coef[1] * yy + coef[2]
    z_f = image_array - z_p
    return z_f


@lru_cache()
def get_smoothing_kernel(Nr: int, Nc: int) -> np.ndarray:
    """

    Parameters
    ----------
    Nr : TYPE
        DESCRIPTION.
    Nc : TYPE
        DESCRIPTION.

    Returns
    -------
    TYPE
        DESCRIPTION.

    % SMOOTHC.M: Smooths matrix data, cosine taper.
    % MO=SMOOTHC(MI,Nr,Nc) smooths the data in MI
    % using a cosine taper over 2*N+1 successive points, Nr, Nc points on
    % each side of the current point.
    %
    % Nr - number of points used to smooth rows
    % Nc - number of points to smooth columns
    % Outputs: kernel to be used for smoothing
    %
    %
    """

    # Determine convolution kernel k
    kernel_rows = 2 * Nr + 1
    kernel_columns = 2 * Nc + 1
    midr = Nr + 1
    midc = Nc + 1
    maxD = (Nr ** 2 + Nc ** 2) ** 0.5

    k = np.zeros((kernel_rows, kernel_columns))
    for irow in range(0, kernel_rows):
        for icol in range(0, kernel_columns):
            D = np.sqrt(((midr - irow) ** 2) + ((midc - icol) ** 2))
            k[irow, icol] = np.cos(D * np.pi / 2 / maxD)

    return k / np.sum(k.ravel())


def smoothc(mI: np.ndarray, Nr: int, Nc: int) -> np.ndarray:
    """

    Parameters
    ----------
    mI : TYPE
        DESCRIPTION.
    Nr : TYPE
        DESCRIPTION.
    Nc : TYPE
        DESCRIPTION.

    Returns
    -------
    TYPE
        DESCRIPTION.

    % SMOOTHC.M: Smooths matrix data, cosine taper.
    % MO=SMOOTHC(MI,Nr,Nc) smooths the data in MI
    % using a cosine taper over 2*N+1 successive points, Nr, Nc points on
    % each side of the current point.
    %
    % Inputs: mI - original matrix
    % Nr - number of points used to smooth rows
    % Nc - number of points to smooth columns
    % Outputs:mO - smoothed version of original matrix
    %
    %
    """
    # Determine convolution kernel k
    k = get_smoothing_kernel(Nr, Nc)
    # Perform convolution
    out = np.rot90(convolve2d(np.rot90(mI, 2), np.rot90(k, 2), mode='same'), 2)
    return out[Nr:-Nr, Nc:-Nc]


def desmooth(pixels: np.ndarray, nx: int, ny: int) -> np.ndarray:
    smoothed_pixels = smooth2(pixels, nx, ny)
    desmoothed_pixels = pixels - smoothed_pixels
    return desmoothed_pixels


def smooth2(M: np.ndarray, nx: int, ny: int) -> np.ndarray:
    """
    Parameters
    ----------
    M : TYPE
        DESCRIPTION.
    nx : TYPE
        DESCRIPTION.
    ny : TYPE
        DESCRIPTION.

    Returns
    -------
    None.

    """
    S = np.concatenate((np.tile(M[0, :], (nx, 1)).transpose(),
                        M.transpose(),
                        np.tile(M[-1, :], (nx, 1)).transpose()), axis=1).transpose()

    T = np.concatenate((np.tile(S[:, 0], (ny, 1)).transpose(),
                        S,
                        np.tile(S[:, -1], (ny, 1)).transpose()), axis=1)

    return smoothc(T, nx, ny)


def circular_masking(image_array: np.ndarray) -> np.ndarray:
    mask = circular_mask(image_array.shape[0], image_array.shape[1], image_array.dtype)
    return image_array * mask


def normalise(image_array: np.ndarray) -> np.ndarray:
    """Performs normalisation of the matrix
    
    :param image_array: entry image
    :returns: normalised image
    """
    norm_image = (image_array-np.nanmean(image_array))/np.nanstd(image_array)
    return norm_image
    
def gaussian_masking(image_array: np.ndarray, sigma: float) -> np.ndarray:
    """ Apply a gaussian mask to a matrix
    
    :param image_array: entry image
    :returns: gaussian maked image
    """
    mask = gaussian_mask(image_array.shape[0], image_array.shape[1], sigma)
    return image_array * mask<|MERGE_RESOLUTION|>--- conflicted
+++ resolved
@@ -12,12 +12,7 @@
 import numpy as np
 from scipy.signal import convolve2d
 
-<<<<<<< HEAD
-from .numpy_utils import circular_mask
-=======
 from .numpy_utils import circular_mask, gaussian_mask
-import numpy as np
->>>>>>> be65de4c
 
 
 def clipping(image_array: np.ndarray, ratio_size: float) -> np.ndarray:
@@ -180,16 +175,17 @@
 
 def normalise(image_array: np.ndarray) -> np.ndarray:
     """Performs normalisation of the matrix
-    
+
     :param image_array: entry image
     :returns: normalised image
     """
-    norm_image = (image_array-np.nanmean(image_array))/np.nanstd(image_array)
+    norm_image = (image_array - np.nanmean(image_array)) / np.nanstd(image_array)
     return norm_image
-    
+
+
 def gaussian_masking(image_array: np.ndarray, sigma: float) -> np.ndarray:
     """ Apply a gaussian mask to a matrix
-    
+
     :param image_array: entry image
     :returns: gaussian maked image
     """
