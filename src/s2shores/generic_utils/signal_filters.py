--- conflicted
+++ resolved
@@ -7,13 +7,8 @@
 :license: see LICENSE file
 :created: 26 aout 2021
 """
-<<<<<<< HEAD
-=======
-from scipy.signal import medfilt, detrend, butter, lfilter
-
->>>>>>> be65de4c
 import numpy as np
-from scipy.signal import medfilt
+from scipy.signal import butter, detrend, lfilter, medfilt
 
 
 def filter_mean(array: np.ndarray, window: int) -> np.ndarray:
@@ -44,27 +39,30 @@
         kernel_size = kernel_size + 1
     return array - filter_median(array, kernel_size)
 
+
 def filter_median(array: np.ndarray, kernel_size: int) -> np.ndarray:
     """ Perform median filtering on a signal
-    
+
     :param array: entry signal
     :param kernel_size: size of the median kernel filtering the signal
     :returns: filtered array
     """
     return medfilt(array, kernel_size)
 
-def detrend_signal(array: np.ndarray, axis:int=0) -> np.ndarray:
+
+def detrend_signal(array: np.ndarray, axis: int=0) -> np.ndarray:
     """Performs a detrend process on a signal
-    
+
     :param array: entry signal
     :param axis: axis on which the detrend is applied (default axis=0)
     :returns: detrended array
     """
     return detrend(array, axis=axis)
-    
+
+
 def butter_bandpass_filter(array: np.ndarray, lowcut_period: float, highcut_period: float, fs: float, axis: int=0) -> np.ndarray:
     """ Performs a Band-pass filtering using a Butterworth filter
-    
+
     :param array: entry signal
     :param lowcut_period: signal period in seconds defining low frequency cut-off
     :param highcut_period: signal period in seconds defining high frequency cut-off
@@ -76,9 +74,10 @@
     filtered_array = lfilter(b, a, array, axis=axis)
     return filtered_array
 
+
 def butter_bandpass(lowcut_period: float, highcut_period: float, fs: float, order: int=5)-> list:
     """ Compute the BP Butterworth filter coefficients
-    
+
     :param lowcut_period: signal period in seconds defining low frequency cut-off
     :param highcut_period: signal period in seconds defining high frequency cut-off
     :param fs: signal sampling frequency (Hz)
@@ -86,7 +85,7 @@
     :returns: filter coefficients
     """
     nyq = 0.5 * fs
-    low = (1/lowcut_period) / nyq
-    high = (1/highcut_period) / nyq
+    low = (1 / lowcut_period) / nyq
+    high = (1 / highcut_period) / nyq
     b, a = butter(order, [low, high], btype='band')
     return b, a