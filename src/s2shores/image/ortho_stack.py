--- conflicted
+++ resolved
@@ -3,20 +3,9 @@
 
 :authors: see AUTHORS file
 :organization: CNES, LEGOS, SHOM
-:copyright: 2024 CNES. All rights reserved.
-:created: 17 May 2021
+:copyright: 2021 CNES. All rights reserved.
 :license: see LICENSE file
-
-
-  Licensed under the Apache License, Version 2.0 (the "License"); you may not use this file except
-  in compliance with the License. You may obtain a copy of the License at
-
-      http://www.apache.org/licenses/LICENSE-2.0
-
-  Unless required by applicable law or agreed to in writing, software distributed under the License
-  is distributed on an "AS IS" BASIS, WITHOUT WARRANTIES OR CONDITIONS OF ANY KIND, either express
-  or implied. See the License for the specific language governing permissions and
-  limitations under the License.
+:created: 17/05/2021
 """
 from abc import ABC, abstractmethod
 from pathlib import Path
@@ -97,14 +86,8 @@
         """
 
     def build_spatial_ref(self) -> str:
-<<<<<<< HEAD
-        """
-        :returns: a string of metadata describing the projection information
-                for spatial_ref variable
-=======
         """ :returns: a string of metadata describing the projection information for
                       spatial_ref variable
->>>>>>> 91a685cd
         """
         srs = osr.SpatialReference()
         srs.ImportFromEPSG(self.epsg_code)
