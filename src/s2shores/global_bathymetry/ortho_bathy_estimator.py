--- conflicted
+++ resolved
@@ -74,12 +74,7 @@
 
         if self.parent_estimator.output_format == 'POINT':
             # Estimate bathy on points
-<<<<<<< HEAD
-            samples = self.parent_estimator._debug_samples
-            total_points = len(samples)
-=======
             total_points = len(self.parent_estimator._debug_samples)
->>>>>>> 91a685cd
             estimated_bathy = EstimatedPointsBathy(total_points,
                                                    self.sampled_ortho.ortho_stack.acquisition_time)
             samples = self.parent_estimator._debug_samples
@@ -91,12 +86,7 @@
             samples = self.sampled_ortho.carto_sampling.x_y_sampling()
             total_points = self.sampled_ortho.carto_sampling.nb_samples
         else:
-<<<<<<< HEAD
-            raise ValueError("Output format must be one of the proposed one in the config file.")
-
-=======
             raise ValueError('Output format must be one of the proposed ones in the config file.')
->>>>>>> 91a685cd
 
         for index, sample in enumerate(samples):
             bathy_estimations = self._run_local_bathy_estimator(sub_tile_images, sample)
@@ -112,12 +102,6 @@
 
     def _run_local_bathy_estimator(self, sub_tile_images: OrthoSequence,
                                    estimation_point: Point) -> BathymetrySampleEstimations:
-        """ Run the local bathymetry estimator on the specified estimation point.
-
-        :param sub_tile_images: the ortho images sequence to use for the estimation
-        :param estimation_point: the point where to estimate the bathymetry
-        :return: the bathymetry estimations for the specified
-        """
 
         self.parent_estimator.set_debug_flag(estimation_point)
 
