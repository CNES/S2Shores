--- conflicted
+++ resolved
@@ -65,15 +65,8 @@
         
         if self.parent_estimator.output_format == 'POINT':
             # Estimate bathy on points
-<<<<<<< HEAD
-            estimated_bathy = EstimatedPointsBathy(len(self.parent_estimator._debug_samples), 
-                                     self.sampled_ortho.ortho_stack.acquisition_time)
-=======
->>>>>>> 66cee0d9
             samples = self.parent_estimator._debug_samples
             total_points = len(samples)
-            if total_points==0:
-                raise ValueError('User must give a list of points if OUTPUT_FORMAT is POINT.')
             estimated_bathy = EstimatedPointsBathy(total_points, 
                                                    self.sampled_ortho.ortho_stack.acquisition_time)
         elif self.parent_estimator.output_format == 'GRID':
