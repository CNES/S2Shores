# -*- coding: utf-8 -*-
""" Definition of the BathyEstimator abstract class

:authors: see AUTHORS file
:organization: CNES, LEGOS, SHOM
:copyright: 2024 CNES. All rights reserved.
:created: 17 May 2021
:license: see LICENSE file


  Licensed under the Apache License, Version 2.0 (the "License"); you may not use this file except
  in compliance with the License. You may obtain a copy of the License at

      http://www.apache.org/licenses/LICENSE-2.0

  Unless required by applicable law or agreed to in writing, software distributed under the License
  is distributed on an "AS IS" BASIS, WITHOUT WARRANTIES OR CONDITIONS OF ANY KIND, either express
  or implied. See the License for the specific language governing permissions and
  limitations under the License.
"""
from pathlib import Path
from typing import Any, Dict, List, Optional  # @NoMove

import numpy as np
import xarray as xr  # @NoMove
from shapely.geometry import Point
from xarray import Dataset  # @NoMove

from ..image.image_geometry_types import MarginsType
from ..image.ortho_stack import FramesIdsType, OrthoStack
from ..image.sampled_ortho_image import SampledOrthoImage
from .bathy_estimator_parameters import BathyEstimatorParameters
from .bathy_estimator_providers import BathyEstimatorProviders
from .ortho_bathy_estimator import OrthoBathyEstimator


class BathyEstimator(BathyEstimatorParameters, BathyEstimatorProviders):
    """ Management of bathymetry computation and parameters on a single product. Computation
    is split in several cartographic tiles, which must be run separately, either in parallel or
    sequentially.
    """

    def __init__(self, ortho_stack: OrthoStack, wave_params: Dict[str, Any], output_dir: Path,
                 nb_subtiles_max: int = 1) -> None:
        """Create a BathyEstimator object and set necessary informations

        :param ortho_stack: the orthorectified stack onto which bathymetry must be estimated.
        :param wave_params: parameters for the global and local bathymetry estimators
        :param output_dir: path to the directory where the netCDF bathy file will be written.
        :param nb_subtiles_max: Nb of subtiles for bathymetry estimation
        """
        BathyEstimatorParameters.__init__(self, wave_params)
        BathyEstimatorProviders.__init__(self, ortho_stack)
        # Store arguments in attributes for further use
        self._output_dir = output_dir

        # Create subtiles onto which bathymetry estimation will be done
        self._nb_subtiles_max = nb_subtiles_max
        self.subtiles: List[SampledOrthoImage]

        # Init debugging points handling
        self._debug_path: Optional[Path] = None
        self._debug_samples: List[Point] = []
        self._debug_sample = False

    @property
    def smoothing_requested(self) -> bool:
        """ :returns: True if both smoothing columns and lines parameters are non zero
        """
        return self.smoothing_columns_size != 0 and self.smoothing_lines_size != 0

    @property
    def measure_extent(self) -> MarginsType:
        """ :returns: the cartographic extent to be used for bathy estimation around a point
        """
        return (self.window_size_x / 2., self.window_size_x / 2.,
                self.window_size_y / 2., self.window_size_y / 2.)

    @property
    def selected_frames(self) -> FramesIdsType:
        """ :returns: the list of frames selected for running the estimation, or the list of all
                      the usable frames if not specified in the parameters.
        """
        selected_frames = self.selected_frames_param
        if selected_frames is None:
            selected_frames = self._ortho_stack.usable_frames
        return selected_frames

    @property
    def nb_subtiles(self) -> int:
        """ :returns: the number of subtiles
        """
        return len(self.subtiles)

    def create_subtiles(self) -> None:
        """ Warmup of the bathy estimator by creating the processing subtiles
        """
        roi = None
        if self._roi_provider is not None and self._limit_to_roi:
            roi = self._roi_provider.bounding_box(0.1)
        self.subtiles = self._ortho_stack.build_subtiles(self._nb_subtiles_max,
                                                         self.sampling_step_x,
                                                         self.sampling_step_y,
                                                         self.measure_extent,
                                                         roi=roi)

    def compute_bathy_for_subtile(self, subtile_number: int) -> Dataset:
        """ Computes the bathymetry dataset for a given subtile.

        :param subtile_number: number of the subtile
        :returns: Subtile dataset
        """
        # Retrieve the subtile.
        subtile = self.subtiles[subtile_number]
        print(f'Subtile {subtile_number}: {self._ortho_stack.short_name} {subtile}')

        # Build a bathymertry estimator over the subtile and launch estimation.
        subtile_estimator = OrthoBathyEstimator(self, subtile)
        dataset = subtile_estimator.compute_bathy()

        # Build the bathymetry dataset for the subtile.
        # Add spatial_ref variable to the Dataset
        dataset = dataset.assign({'spatial_ref': 0})
        # Assign relevant projection attribute of the spatial_ref variable
        dataset.spatial_ref.attrs['spatial_ref'] = self._ortho_stack.build_spatial_ref()

        # necessary to have a correct georeferencing
        if 'x' in dataset.coords:  # only if output_format is GRID
            dataset.x.attrs['standard_name'] = 'projection_x_coordinate'
            dataset.y.attrs['standard_name'] = 'projection_y_coordinate'

        infos = self.build_infos()
        infos.update(self._ortho_stack.build_infos())
        for key, value in infos.items():
            dataset.attrs[key] = value

        # We return the dataset instead of storing it in the instance, for multiprocessing reasons.
        return dataset

    def merge_subtiles(self, bathy_subtiles: List[Dataset]) -> None:
        """Merge all the subtiles datasets in memory into a single one in a netCDF file

        :param bathy_subtiles: Subtiles datasets
        """
        merged_bathy = xr.combine_by_coords(bathy_subtiles)
        product_name = self._ortho_stack.full_name
        netcdf_output_path = (self._output_dir / product_name).with_suffix('.nc')
        merged_bathy.to_netcdf(path=netcdf_output_path, format='NETCDF4')

    def build_infos(self) -> Dict[str, str]:
        """ :returns: a dictionary of metadata describing this estimator
        """

        title = 'Wave parameters and raw bathymetry derived from satellite imagery.'
        title += ' No tidal vertical adjustment.'
        infos = {'title': title,
                 'institution': 'CNES-LEGOS',
                 'coordinates': 'spatial_ref'}

        # metadata from the parameters
        infos['waveEstimationMethod'] = self.local_estimator_code
        infos['ChainVersions'] = self.chains_versions
        infos['Resolution X'] = str(self.sampling_step_x)
        infos['Resolution Y'] = str(self.sampling_step_y)
        infos['OffshoreLimit_kms'] = str(self.max_offshore_distance)
        return infos

# ++++++++++++++++++++++++++++ Debug support +++++++++++++++++++++++++++++
    @property
    def debug_path(self) -> Optional[Path]:
        """ :returns: path to a directory where debugging info can be written.
        """
        return self._debug_path

    @debug_path.setter
    def debug_path(self, path: Path) -> None:
        self._debug_path = path

    def set_debug_area(self, bottom_left_corner: Point, top_right_corner: Point,
                       decimation: int) -> None:
        """ Sets all points within rectangle defined by bottom_left_corner and top_right_corner to
        debug

        :param bottom_left_corner: point defining the bottom left corner of the area of interest
        :param top_right_corner: point defining the top right corner of the area of interest
        :param decimation: decimation factor for all points within the area of interest
                           (oversize factor will lead to a single point)

        """
        x_samples: np.ndarray = np.array([])
        y_samples: np.ndarray = np.array([])
        for subtile in self.subtiles:
            x_samples = np.concatenate((x_samples, subtile.carto_sampling.x_samples))
            y_samples = np.concatenate((y_samples, subtile.carto_sampling.y_samples))
        x_samples_filtered = x_samples[np.logical_and(x_samples > bottom_left_corner.x,
                                                      x_samples < top_right_corner.x)][::decimation]
        y_samples_filtered = y_samples[np.logical_and(y_samples > bottom_left_corner.y,
                                                      y_samples < top_right_corner.y)][::decimation]
        list_samples = []
        for x_coord in x_samples_filtered:
            for y_coord in y_samples_filtered:
                list_samples.append(Point(x_coord, y_coord))
        self._debug_samples = list_samples

    def set_debug_samples(self, samples: List[Point]) -> None:
        """ Sets the list of sample points to debug

        :param samples: a list of (X,Y) tuples defining the points to debug
        :raises ValueError: when no debug points are provided
        """
        self._debug_samples = []
        for sample in samples:
            if self._ortho_stack.is_window_inside(sample, self.measure_extent):
                self._debug_samples.append(sample)
            else:
                print(f'{sample} is not in roi-window_size/2.')
<<<<<<< HEAD
        if self._debug_samples==[]:
            raise ValueError("There is no point available to debug. \
                             Check your points' coordinates and the window size.")
=======
        if not self._debug_samples:
            raise ValueError('There is no point available to debug. '
                             'Check your points coordinates and the window size.')
>>>>>>> 91a685cd

    def set_debug_flag(self, sample: Point) -> None:
        """ Set or reset the debug flag for a given point depending on its presence into the set
        of points to debug.

        :param sample: The point for which the debug flag must be set
        """
        self._debug_sample = sample in self._debug_samples

    @property
    def debug_sample(self) -> bool:
        """ :returns: the current value of the debugging flag
        """
        return self._debug_sample<|MERGE_RESOLUTION|>--- conflicted
+++ resolved
@@ -214,15 +214,9 @@
                 self._debug_samples.append(sample)
             else:
                 print(f'{sample} is not in roi-window_size/2.')
-<<<<<<< HEAD
-        if self._debug_samples==[]:
-            raise ValueError("There is no point available to debug. \
-                             Check your points' coordinates and the window size.")
-=======
         if not self._debug_samples:
             raise ValueError('There is no point available to debug. '
                              'Check your points coordinates and the window size.')
->>>>>>> 91a685cd
 
     def set_debug_flag(self, sample: Point) -> None:
         """ Set or reset the debug flag for a given point depending on its presence into the set
