--- conflicted
+++ resolved
@@ -24,22 +24,12 @@
 from shapely.geometry import Point
 
 from ..data_providers.delta_time_provider import DeltaTimeProvider, NoDeltaTimeProviderError
-<<<<<<< HEAD
-from ..data_providers.dis_to_shore_provider import (InfinityDisToShoreProvider,
-                                                    DisToShoreProvider,
-                                                    NetCDFDisToShoreProvider,
-                                                    GeotiffDisToShoreProvider)
-from ..data_providers.gravity_provider import (LatitudeVaryingGravityProvider, GravityProvider,
-                                               ConstantGravityProvider)
-from ..data_providers.roi_provider import (RoiProvider, VectorFileRoiProvider)
-=======
 from ..data_providers.dis_to_shore_provider import (DisToShoreProvider, GeotiffDisToShoreProvider,
                                                     InfinityDisToShoreProvider,
                                                     NetCDFDisToShoreProvider)
 from ..data_providers.gravity_provider import (ConstantGravityProvider, GravityProvider,
                                                LatitudeVaryingGravityProvider)
 from ..data_providers.roi_provider import RoiProvider, VectorFileRoiProvider
->>>>>>> 91a685cd
 from ..image.ortho_stack import OrthoStack
 
 
@@ -75,11 +65,7 @@
         """ Sets the DisToShoreProvider to use with this estimator
 
         :param provider_info: Either the DisToShoreProvider to use or a path to a netCDF or Geotiff
-<<<<<<< HEAD
-                            file assuming a geographic NetCDF or Geotiff format.
-=======
                            file assuming a geographic NetCDF or Geotiff format.
->>>>>>> 91a685cd
         """
         if isinstance(provider_info, DisToShoreProvider):
             distoshore_provider = provider_info
