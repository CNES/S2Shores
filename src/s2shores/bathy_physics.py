--- conflicted
+++ resolved
@@ -53,17 +53,6 @@
     gamma = linearity_indicator(wavelength, celerity, gravity)
 
     # Derivative of d/dGAMMA( atanh (GAMMA) ):
-<<<<<<< HEAD
-    '''
-        d/dGAMMA( GAMMA *  atanh (GAMMA) )  =  d/dGAMMA( GAMMA/2 ln( 1+GAMMA / 1-GAMMA ) )
-        derivative of that can be analitically be derived to
-        d/dGAMMA = atanh(GAMMA) + GAMMA / (1 - GAMMA^2)
-
-        and sensitivity (1/mu):
-        mu = d/dGAMMA / tanh(GAMMA)
-        and the sensitivity is then 1 / mu:
-    '''
-=======
     # d/dGAMMA( GAMMA *  atanh (GAMMA) )  =  d/dGAMMA( GAMMA/2 ln( 1+GAMMA / 1-GAMMA ) )
     # derivative of that can be analitically be derived to
     # d/dGAMMA = atanh(GAMMA) + GAMMA / (1 - GAMMA^2)
@@ -71,7 +60,6 @@
     # and sensitivity (1/mu):
     # mu = d/dGAMMA / tanh(GAMMA)
     # and the sensitivity is then 1 / mu:
->>>>>>> 91a685cd
     if abs(gamma) >= 1.:
         sensitivity = SENSITIVITY_PRECISION
     else:
@@ -80,15 +68,6 @@
 
 
 def depth_from_dispersion(wavenumber: float, celerity: float, gravity: float) -> float:
-<<<<<<< HEAD
-    """
-    Computes the depth of the waves from the linear dispersive relation
-
-    :param wavenumber: wavenumber of the waves (1/m)
-    :param celerity: the celerity of the waves (m.s-1)
-    :param gravity: acceleration of the gravity (m/s2)
-    :returns: the depth of the waves (m)
-=======
     """ Estimate depth using the linear dispersive relation
 
     :param wavenumber: wavenumber of the waves (m-1)
@@ -96,7 +75,6 @@
     :param gravity: acceleration of the gravity (m/s2)
     :returns: the depth according to the linear dispersion relation, or np.Infinity if the
               linearirty indicator is greater than 1.
->>>>>>> 91a685cd
     """
     factor = linearity_indicator(1. / wavenumber, celerity, gravity)
     if abs(factor) > 1.:
