--- conflicted
+++ resolved
@@ -3,7 +3,6 @@
 
 :authors: see AUTHORS file
 :organization: CNES, LEGOS, SHOM
-<<<<<<< HEAD
 :copyright: 2024 CNES. All rights reserved.
 :created: 2 March 2023
 :license: see LICENSE file
@@ -18,9 +17,6 @@
   is distributed on an "AS IS" BASIS, WITHOUT WARRANTIES OR CONDITIONS OF ANY KIND, either express
   or implied. See the License for the specific language governing permissions and
   limitations under the License.
-=======
-:created: 02/03/2023
->>>>>>> 91a685cd
 """
 from datetime import datetime
 from typing import Any, Dict, Hashable, List, Mapping, Tuple, Union
@@ -305,10 +301,6 @@
     def store_estimations(self, index: int, bathy_estimations: BathymetrySampleEstimations) -> None:
         """ Store a set of bathymetry estimations at some location """
         self.estimated_bathy[index] = bathy_estimations
-<<<<<<< HEAD
-
-=======
->>>>>>> 91a685cd
 
     def _build_data_array(self, sample_property: str,
                           layer_definition: Dict[str, Any], nb_keep: int) -> DataArray:
@@ -355,12 +347,6 @@
     # TODO: split array filling in two methods: one for 1D (Index) and one for 2D (Index, kKeep)
 
     def _fill_array(self, sample_property: str, layer_data: np.ndarray, index: List[int]) -> None:
-        """ Fill the layer_data array at a given index (1D: points, 2D: (Index, kKeep))
-
-        :param sample_property: name of the property to format as a DataArray
-        :param layer_data: the array to fill
-        :param index: the index where to fill the array
-        """
         index = index[0]
         bathymetry_estimations = self.estimated_bathy[index]
         if sample_property == 'x':
@@ -380,13 +366,6 @@
                 layer_data[:, index] = np.array(bathy_property)
 
     def _get_coords(self, dims: List[str], nb_keep: int) -> Mapping[Hashable, Any]:
-        """ Get coordinates dictionary for the bathymetry dataset
-
-        :param dims: list of dimensions
-        :param nb_keep: the number of different bathymetry estimations to keep for one location
-        :raise ValueError: if unknown dimension used in dims
-        :return dict_coords: dictionary with coordinates
-        """
         dict_coords: Dict[Hashable, Any] = {}
         value: Union[np.ndarray, List[datetime]]
         for element in dims:
