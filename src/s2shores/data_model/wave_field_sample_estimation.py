--- conflicted
+++ resolved
@@ -99,18 +99,10 @@
             if np.isnan(value) or value == 0:
                 value = np.nan
             else:
-<<<<<<< HEAD
-                if self.delta_time * value > 0:
+                if self.delta_time * value < 0:
+                            # delta_time and propagated distance have opposite signs
                     self._invert_direction()
-                else:
-                    # delta_time and propagated distance have opposite signs
                     value = -value
-=======
-                if self.delta_time * value < 0:
-		            # delta_time and propagated distance have opposite signs
-                    self._invert_direction()
-                    value = -value		    
->>>>>>> be65de4c
 
             self._delta_position = value
             self._solve_shift_equations()
@@ -131,19 +123,11 @@
             if np.isnan(value) or value == 0:
                 value = np.nan
             else:
-<<<<<<< HEAD
-                if self.delta_time * value > 0:
+                if self.delta_time * value < 0:
+                    # delta_time and delta_phase have opposite signs
                     self._invert_direction()
-                else:  # delta_time and delta_phase have opposite signs
                     value = -value
 
-=======
-                if self.delta_time * value < 0: 
-                    # delta_time and delta_phase have opposite signs
-                    self._invert_direction()  
-                    value = -value	    
-            
->>>>>>> be65de4c
             self._delta_phase = value
             self._solve_shift_equations()
 
