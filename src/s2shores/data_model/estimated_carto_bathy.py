--- conflicted
+++ resolved
@@ -3,7 +3,6 @@
 
 :authors: see AUTHORS file
 :organization: CNES, LEGOS, SHOM
-<<<<<<< HEAD
 :copyright: 2024 CNES. All rights reserved.
 :created: 2 March 2023
 :license: see LICENSE file
@@ -18,9 +17,6 @@
   is distributed on an "AS IS" BASIS, WITHOUT WARRANTIES OR CONDITIONS OF ANY KIND, either express
   or implied. See the License for the specific language governing permissions and
   limitations under the License.
-=======
-:created: 02/03/2023
->>>>>>> 91a685cd
 """
 from datetime import datetime
 from typing import Any, Dict, Hashable, List, Mapping, Tuple, Union
@@ -288,10 +284,6 @@
         """ Store a set of bathymetry estimations at some location """
         index_x, index_y = self.carto_sampling.index_point(bathy_estimations.location)
         self.estimated_bathy[index_y, index_x] = bathy_estimations
-<<<<<<< HEAD
-
-=======
->>>>>>> 91a685cd
 
     def _build_data_array(self, sample_property: str,
                           layer_definition: Dict[str, Any], nb_keep: int) -> DataArray:
@@ -364,7 +356,8 @@
 
         :param dims: list of dimensions
         :param nb_keep: the number of different bathymetry estimations to keep for one location
-        :raise ValueError: if unknown dimension used in dims"""
+        :raise ValueError: if unknown dimension used in dims
+	"""
         dict_coords: Dict[Hashable, Any] = {}
         value: Union[np.ndarray, List[datetime]]
         for element in dims:
