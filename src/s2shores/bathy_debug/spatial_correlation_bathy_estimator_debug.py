# -*- coding: utf-8 -*-
""" Class for debugging the Spatial Correlation estimator.

:authors: see AUTHORS file
:organization: CNES, LEGOS, SHOM
:copyright: 2024 CNES. All rights reserved.
:created: 28 November 2022
:license: see LICENSE file


  Licensed under the Apache License, Version 2.0 (the "License"); you may not use this file except
  in compliance with the License. You may obtain a copy of the License at

      http://www.apache.org/licenses/LICENSE-2.0

  Unless required by applicable law or agreed to in writing, software distributed under the License
  is distributed on an "AS IS" BASIS, WITHOUT WARRANTIES OR CONDITIONS OF ANY KIND, either express
  or implied. See the License for the specific language governing permissions and
  limitations under the License.
"""
from matplotlib import pyplot as plt

from ..local_bathymetry.spatial_correlation_bathy_estimator import SpatialCorrelationBathyEstimator
from .local_bathy_estimator_debug import LocalBathyEstimatorDebug
<<<<<<< HEAD
from s2shores.bathy_debug.bathy_visualization.sinogram_display import (display_sinograms_1D_analysis_spatial_correlation,
                                  display_sinograms_spatial_correlation)
from s2shores.bathy_debug.bathy_visualization.wave_images_display import display_waves_images_spatial_correl
=======
from .spatial_correlation_wave_fields_display import (display_sinograms_1D_analysis_spatial_correlation,
                                  display_sinograms_spatial_correlation,
                                  display_waves_images_spatial_correl)
>>>>>>> 6a496650


class SpatialCorrelationBathyEstimatorDebug(
        LocalBathyEstimatorDebug, SpatialCorrelationBathyEstimator):
    """ Class allowing to debug the estimations made by a SpatialCorrelationBathyEstimation
    """

    def explore_results(self) -> None:

        print('estimations after direction refinement :')
        print(self.bathymetry_estimations)

        # Displays
        if len(self.bathymetry_estimations) > 0:
            waves_image = display_waves_images_spatial_correl(self)
            spatial_correl_sinograms = display_sinograms_spatial_correlation(self)
            spatial_correl_sino_analysis = display_sinograms_1D_analysis_spatial_correlation(self)
            waves_image.show()
            spatial_correl_sinograms.show()
            spatial_correl_sino_analysis.show()
            plt.show()
        else:
            print('No estimation to display.')<|MERGE_RESOLUTION|>--- conflicted
+++ resolved
@@ -22,15 +22,10 @@
 
 from ..local_bathymetry.spatial_correlation_bathy_estimator import SpatialCorrelationBathyEstimator
 from .local_bathy_estimator_debug import LocalBathyEstimatorDebug
-<<<<<<< HEAD
-from s2shores.bathy_debug.bathy_visualization.sinogram_display import (display_sinograms_1D_analysis_spatial_correlation,
-                                  display_sinograms_spatial_correlation)
-from s2shores.bathy_debug.bathy_visualization.wave_images_display import display_waves_images_spatial_correl
-=======
+
 from .spatial_correlation_wave_fields_display import (display_sinograms_1D_analysis_spatial_correlation,
                                   display_sinograms_spatial_correlation,
                                   display_waves_images_spatial_correl)
->>>>>>> 6a496650
 
 
 class SpatialCorrelationBathyEstimatorDebug(
