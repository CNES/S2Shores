--- conflicted
+++ resolved
@@ -16,41 +16,26 @@
 import cmcrameri.cm as cmc
 import matplotlib.animation as animation
 import matplotlib.pyplot as plt
+import matplotlib.ticker as mticker
 import numpy as np
 import scipy as scp
 import scipy.ndimage.filters as filters
-import matplotlib.ticker as mticker
 from matplotlib.axes import Axes
 from matplotlib.colors import Normalize, TwoSlopeNorm
 from matplotlib.figure import Figure
-<<<<<<< HEAD
+from mpl_toolkits.axes_grid1.inset_locator import inset_axes
 from s2shores.data_model.wave_field_sample_geometry import WaveFieldSampleGeometry
 from s2shores.generic_utils.image_utils import cross_correlation, normalized_cross_correlation
-=======
-from mpl_toolkits.axes_grid1.inset_locator import inset_axes
-
-from s2shores.data_model.wave_field_sample_geometry import \
-    WaveFieldSampleGeometry
-from s2shores.generic_utils.image_utils import (cross_correlation,
-                                                normalized_cross_correlation)
->>>>>>> be65de4c
 from s2shores.image_processing.waves_radon import WavesRadon
 
 from ..bathy_physics import wavenumber_offshore
 from ..image_processing.waves_radon import WavesRadon
 
 if TYPE_CHECKING:
-<<<<<<< HEAD
     from ..local_bathymetry.spatial_correlation_bathy_estimator import (
         SpatialCorrelationBathyEstimator)  # @UnusedImport
     from ..local_bathymetry.spatial_dft_bathy_estimator import (
         SpatialDFTBathyEstimator)  # @UnusedImport
-=======
-    from ..local_bathymetry.spatial_correlation_bathy_estimator import \
-        SpatialCorrelationBathyEstimator  # @UnusedImport
-    from ..local_bathymetry.spatial_dft_bathy_estimator import \
-        SpatialDFTBathyEstimator  # @UnusedImport
->>>>>>> be65de4c
 
 
 def display_curve(data: np.ndarray, legend: str) -> None:
@@ -659,15 +644,30 @@
 
     axes.plot(directions, ((np.max(values, axis=0) / np.max(np.max(values, axis=0))) * kfft.max()),
               color="black", lw=0.7, label='Normalized Maximum')
-    
+
     # colorbar
-    cbbox = inset_axes(axes, '50%', '10%', loc = 'upper left')
+    cbbox = inset_axes(axes, '50%', '10%', loc='upper left')
     [cbbox.spines[k].set_visible(False) for k in cbbox.spines]
-    cbbox.tick_params(axis='both', left=False, top=False, right=False, bottom=False, labelleft=False, labeltop=False, labelright=False, labelbottom=False)
-    cbbox.set_facecolor([1,1,1,0.7])
-    cbaxes = inset_axes(cbbox, '70%', '20%', loc = 'upper center')
-
-    cbar = plt.colorbar(im, cax=cbaxes, ticks=[np.nanmin(values), np.nanmax(values)], orientation='horizontal')
+    cbbox.tick_params(
+        axis='both',
+        left=False,
+        top=False,
+        right=False,
+        bottom=False,
+        labelleft=False,
+        labeltop=False,
+        labelright=False,
+        labelbottom=False)
+    cbbox.set_facecolor([1, 1, 1, 0.7])
+    cbaxes = inset_axes(cbbox, '70%', '20%', loc='upper center')
+
+    cbar = plt.colorbar(
+        im,
+        cax=cbaxes,
+        ticks=[
+            np.nanmin(values),
+            np.nanmax(values)],
+        orientation='horizontal')
     cbar.ax.tick_params(labelsize=5)
     f = mticker.ScalarFormatter(useOffset=False, useMathText=True)
     cbar.ax.xaxis.set_major_formatter(f)
@@ -701,13 +701,28 @@
     im = axes.imshow(values, aspect='auto', origin="lower", extent=extent, **kwargs)
 
     # colorbar
-    cbbox = inset_axes(axes, '50%', '10%', loc = 'upper left')
+    cbbox = inset_axes(axes, '50%', '10%', loc='upper left')
     [cbbox.spines[k].set_visible(False) for k in cbbox.spines]
-    cbbox.tick_params(axis='both', left=False, top=False, right=False, bottom=False, labelleft=False, labeltop=False, labelright=False, labelbottom=False)
-    cbbox.set_facecolor([1,1,1,0.7])
-    cbaxes = inset_axes(cbbox, '70%', '20%', loc = 'upper center')
-   
-    cbar = plt.colorbar(im, cax=cbaxes, ticks=[np.nanmin(values), np.nanmax(values)], orientation='horizontal')
+    cbbox.tick_params(
+        axis='both',
+        left=False,
+        top=False,
+        right=False,
+        bottom=False,
+        labelleft=False,
+        labeltop=False,
+        labelright=False,
+        labelbottom=False)
+    cbbox.set_facecolor([1, 1, 1, 0.7])
+    cbaxes = inset_axes(cbbox, '70%', '20%', loc='upper center')
+
+    cbar = plt.colorbar(
+        im,
+        cax=cbaxes,
+        ticks=[
+            np.nanmin(values),
+            np.nanmax(values)],
+        orientation='horizontal')
     cbar.ax.tick_params(labelsize=5)
     f = mticker.ScalarFormatter(useOffset=False, useMathText=True)
     cbar.ax.xaxis.set_major_formatter(f)
@@ -818,9 +833,8 @@
     build_correl_spectrum_matrix(
         axs[1, 1], local_estimator, sino1_fft, sino2_fft, kfft, plt_min, plt_max, 'amplitude',
         'Cross Spectral Matrix (Amplitude)')
-    build_sinogram_spectral_display(
-        axs[1, 2], 'Spectral Amplitude Sinogram2 [DFT]',
-        np.abs(sino2_fft), directions2, kfft, plt_min, plt_max, ordonate=False, abscissa=False, cmap="cmc.oslo_r")
+    build_sinogram_spectral_display(axs[1, 2], 'Spectral Amplitude Sinogram2 [DFT]', np.abs(
+        sino2_fft), directions2, kfft, plt_min, plt_max, ordonate=False, abscissa=False, cmap="cmc.oslo_r")
 
     csm_phase, spectrum_amplitude, sinograms_correlation_fft = \
         local_estimator._cross_correl_spectrum(sino1_fft, sino2_fft)
