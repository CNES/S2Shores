# -*- coding: utf-8 -*-
""" Class performing bathymetry computation using temporal correlation method

:authors: see AUTHORS file
:organization: CNES, LEGOS, SHOM
:copyright: 2021 CNES. All rights reserved.
:license: see LICENSE file
:created: 18/06/2021
"""

import os
import numpy as np
import matplotlib.pyplot as plt
from typing import Optional, TYPE_CHECKING

from matplotlib import gridspec
from matplotlib import pyplot as plt
from matplotlib.colors import Normalize
from mpl_toolkits.axes_grid1.inset_locator import inset_axes

from ..local_bathymetry.temporal_correlation_bathy_estimator import TemporalCorrelationBathyEstimator
from ..image.image_geometry_types import PointType
from ..image.ortho_sequence import OrthoSequence
from ..waves_exceptions import WavesEstimationError, NotExploitableSinogram, CorrelationComputationError

from .local_bathy_estimator_debug import LocalBathyEstimatorDebug

if TYPE_CHECKING:
    from ..global_bathymetry.bathy_estimator import BathyEstimator  # @UnusedImport


class TemporalCorrelationBathyEstimatorDebug(LocalBathyEstimatorDebug,
                                             TemporalCorrelationBathyEstimator):
    """ Class performing debugging for temporal correlation method
    """

    def __init__(self, location: PointType, ortho_sequence: OrthoSequence,
                 global_estimator: 'BathyEstimator',
                 selected_directions: Optional[np.ndarray] = None) -> None:
        # FIXME: Handle severals wave_estimations
        ######################################################
        super().__init__(location, ortho_sequence, global_estimator, selected_directions)
        
        # Create figure
        self._figure = plt.figure(constrained_layout=False, figsize=[9,10])
        self._gs = gridspec.GridSpec(4, 3, figure=self._figure, wspace=0.7, hspace=0.5)
        
        # Set Main title
        plt.suptitle(f'Debug info point {self.location.x} {self.location.y}', 
                     fontsize='x-large',
                     bbox=dict(boxstyle='round', facecolor='lightgrey', edgecolor='red')
                    )


    def run(self) -> None:
        try:
            super().run()
            
        except WavesEstimationError as excp:
            self.explore_results()
            raise excp
            
        except NotExploitableSinogram as excp:
            self.show_first_frame()
            #self.show_first_frame_pre_processed() #Not implemented
            self.show_first_frame_selection()
            self.show_correlation_matrix()
            self.show_correlation_matrix_filled()
            self.show_correlation_matrix_filled_filtered()
            self.show_radon_matrix()
            self.show_depth_esti_values()
            self.dump_figure()
            self.dump_debug_log()            
            raise excp
            
        except CorrelationComputationError as excp:
            self.show_first_frame()
            #self.show_first_frame_pre_processed() #Not implemented
            self.show_first_frame_selection()
            self.show_depth_esti_values()
            self.dump_figure()
            raise excp


    def show_first_frame(self) -> None:
        """ Show first frame in sequence for a debug point
        """
        # Import 1st frame
        first_image = self.ortho_sequence[0].pixels        
        imin = np.min(first_image)
        imax = np.max(first_image)
        
        # Retrieve window spatial shape in meters
        spatial_res = self.metrics['spatial_resolution']
        wind_shape = first_image.shape
        x_spatial_limits = np.array([0, wind_shape[1] ])*spatial_res
        y_spatial_limits = np.array([0, wind_shape[0] ])*spatial_res   
        
        # Plot
        subfigure = self._figure.add_subplot(self._gs[0, 0])
        subfigure.imshow(first_image, 
                          norm=Normalize(vmin=imin, vmax=imax),
                          extent=[x_spatial_limits[0], x_spatial_limits[1], y_spatial_limits[1], y_spatial_limits[0]]
                         )
        plt.title('1st frame')
        plt.xlabel('X (m)')
        plt.ylabel('Y (m)')

        # Draw an arrow in the wave direction
        radius = min(x_spatial_limits[1], y_spatial_limits[1]) / 3
        if 'direction' in self.metrics:
            cartesian_dir_x = np.cos(np.deg2rad(self.metrics['direction']))
            cartesian_dir_y = -np.sin(np.deg2rad(self.metrics['direction']))
            subfigure.arrow(x_spatial_limits[1] // 2, y_spatial_limits[1] // 2, radius * cartesian_dir_x, radius * cartesian_dir_y)


    def show_first_frame_pre_processed(self) -> None:
        """ Show first frame after pre-processing in sequence for a debug point
        """
        # TBD
        
        # Plot 
        subfigure = self._figure.add_subplot(self._gs[0, 1])
        subfigure.matshow(np.ones((2,2))) # norm=Normalize(vmin=imin, vmax=imax))
        subfigure.annotate('Not implemented',
                           xy=(0, 0), 
                           xytext=(-0.32,0.55), 
                           color='r', 
                           fontweight='bold', 
                           fontsize='small',
                           bbox=dict(boxstyle='round', facecolor='white', edgecolor='red')
                          )
        
        plt.title('1st frame filtered')
        plt.xlabel('X (m)')
        plt.ylabel('Y (m)')
        
        
    def show_first_frame_selection(self) -> None:
        """ Show selection of pixels used in the correlation for a debug point
        """
        # Import 1st frame
        first_image = self.ortho_sequence[0].pixels
        imin = np.min(first_image)
        imax = np.max(first_image)
    
        # Create the condition to select specific positions
        x_position = self._sampling_positions[0][0,:]
        y_position = self._sampling_positions[1][0,:]
        condition = np.zeros_like(first_image, dtype=bool)
        condition[x_position, y_position] = True

        # Plot in pixel positions
        subfigure = self._figure.add_subplot(self._gs[0, 2])
        #First frame displayed as background
        #subfigure.matshow(first_image, norm=Normalize(vmin=imin, vmax=imax), alpha=0.5)
        #Put selected pixels in red + scatter (usefull for big windows)
        subfigure.matshow(np.where(condition, first_image, np.nan), interpolation='none')
        #subfigure.scatter(y_position, x_position, c='r', s=0.5)
        plt.title('Selected pixels')
        plt.xlabel('Pixel ID X')
        plt.ylabel('Pixel ID Y')

        
    def show_correlation_matrix(self) -> None:
        """ Show correlation matrix where correlations were actually computed between selected pixels for a debug point
        """
        
        # Import correlation
        correlation_raw = self.metrics['projected_corr_raw']
        imin = np.min(self.correlation_image.pixels)
        imax = np.max(self.correlation_image.pixels)
        
        # Create the condition to select specific positions
        indices_x = self.metrics['corr_indices_x']
        indices_y = self.metrics['corr_indices_y']
        condition = np.zeros_like(correlation_raw, dtype=bool)
        condition[indices_x, indices_y] = True
        
        # Retrieve correlation spatial shape in meters
        spatial_res = self.metrics['spatial_resolution']
        wind_shape = self.ortho_sequence[0].pixels.shape
        x_spatial_limits = np.array([-(wind_shape[1]), wind_shape[1] ])*spatial_res
        y_spatial_limits = np.array([-(wind_shape[0]), wind_shape[0] ])*spatial_res      
        
        # Plot
        subfigure = self._figure.add_subplot(self._gs[1, 0])
        pmc = subfigure.imshow(np.where(condition, correlation_raw, np.nan),
                               extent=[x_spatial_limits[0], x_spatial_limits[1], y_spatial_limits[0], y_spatial_limits[1]]
                              )
        plt.title('Raw correlation')
        plt.xlabel('dX')
        plt.ylabel('dY')
        #create an axis for the colorbar
        axins = inset_axes(subfigure, 
                           width="5%", 
                           height="100%",
                           loc="lower left",
                           bbox_to_anchor=(1.05, 0., 1, 1),
                           bbox_transform=subfigure.transAxes,
                           borderpad=0
                          )
        plt.colorbar(pmc, cax=axins)


    def show_correlation_matrix_filled(self) -> None:
        """ Show correlation matrix where no value is filled with mean of correlation for a debug point
        """
        
        # Import correlation
        correlation = self.metrics['correlation']
        imin = np.min(correlation)
        imax = np.max(correlation)
        
        # Retrieve correlation spatial shape in meters
        spatial_res = self.metrics['spatial_resolution']
        wind_shape = self.ortho_sequence[0].pixels.shape
        x_spatial_limits = np.array([-(wind_shape[1]), wind_shape[1] ])*spatial_res
        y_spatial_limits = np.array([-(wind_shape[0]), wind_shape[0] ])*spatial_res  

        # Plot
        subfigure = self._figure.add_subplot(self._gs[1, 1])
        pmc = subfigure.imshow(correlation, 
                               norm=Normalize(vmin=imin, vmax=imax), 
                               extent=[x_spatial_limits[0], x_spatial_limits[1], y_spatial_limits[0], y_spatial_limits[1]]
                              )
        plt.title('Filled correlation')
        plt.xlabel('dX')
        plt.ylabel('dY')
        #create an axis for the colorbar
        axins = inset_axes(subfigure, 
                           width="5%", 
                           height="100%",
                           loc="lower left",
                           bbox_to_anchor=(1.05, 0., 1, 1),
                           bbox_transform=subfigure.transAxes,
                           borderpad=0
                          )
        plt.colorbar(pmc, cax=axins)
        
        # Draw an arrow in the wave direction
        radius = min(x_spatial_limits[1], y_spatial_limits[1]) / 2
        if 'direction' in self.metrics:
            cartesian_dir_x = np.cos(np.deg2rad(self.metrics['direction']))
            cartesian_dir_y = np.sin(np.deg2rad(self.metrics['direction']))
            subfigure.arrow(0, 0, radius * cartesian_dir_x, radius * cartesian_dir_y)


    def show_correlation_matrix_filled_filtered(self) -> None:
        """ Show correlation matrix with filled values filtered before the radon transform for a debug point
        """
        # Import correlation
        circular_corr = self.metrics['radon_input']
        imin = np.min(circular_corr)
        imax = np.max(circular_corr)
        
        # Retrieve correlation spatial shape in meters
        spatial_res = self.metrics['spatial_resolution']
        wind_shape = self.ortho_sequence[0].pixels.shape
        x_spatial_limits = np.array([-(wind_shape[1]), wind_shape[1] ])*spatial_res*self.local_estimator_params['TUNING']['RATIO_SIZE_CORRELATION']
        y_spatial_limits = np.array([-(wind_shape[0]), wind_shape[0] ])*spatial_res*self.local_estimator_params['TUNING']['RATIO_SIZE_CORRELATION']
        
        # Plot
        subfigure = self._figure.add_subplot(self._gs[1, 2])
        pmc = subfigure.imshow(circular_corr, 
                               extent=[x_spatial_limits[0], x_spatial_limits[1], y_spatial_limits[0], y_spatial_limits[1]]
                              )
        plt.title('Filtered correlation')
        plt.xlabel('dX')
        plt.ylabel('dY')
        #create an axis for the colorbar
        axins = inset_axes(subfigure, 
                           width="5%", 
                           height="100%",
                           loc="lower left",
                           bbox_to_anchor=(1.05, 0., 1, 1),
                           bbox_transform=subfigure.transAxes,
                           borderpad=0
                          )
        plt.colorbar(pmc, cax=axins)


    def show_radon_matrix(self) -> None:
        """ Show sinogram for a debug point
        """
        # Import sinogram
        radon_array, _ = self.metrics['radon_transform'].get_as_arrays()
        
        # Retrieve rho axis of radon transform
        nb_directions, _ = radon_array.shape
        spatial_res = self.metrics['spatial_resolution']
        y_spatial_limits = np.array([-(nb_directions // 2), nb_directions // 2 ])*spatial_res

        # Import directions
        directions = self.selected_directions
        min_dir = np.min(directions)
        max_dir = np.max(directions)
        ang_ticks = np.arange(min_dir, max_dir+2, 45)
        ang_labels = ['{:.0f}'.format(ang)+ u'\N{DEGREE SIGN}' for ang in ang_ticks]

        # Plot
        subfigure = self._figure.add_subplot(self._gs[2, :])
        subfigure.imshow(radon_array, 
                         interpolation='nearest', 
                         aspect='auto',
                         origin='lower', 
                         extent=[min_dir, max_dir, y_spatial_limits[0], y_spatial_limits[1]]
                        )
        plt.plot(self.selected_directions,
                 ((self._metrics['variances']/np.max(self._metrics['variances']))*(nb_directions-1)*spatial_res)+y_spatial_limits[0],
                 'r'
                )
        plt.title('Radon transform (sinogram)')
        plt.xticks(ticks=ang_ticks, labels=ang_labels)
        plt.grid(True, linestyle='--', linewidth=0.5)
        plt.xlabel(r'$\theta$ ('+u'\N{DEGREE SIGN} from East)')
        plt.ylabel(r'$\rho$ (m)')        
        
        # Highlight max var angle corresponding to wave direction
        if 'direction' in self.metrics:
            subfigure.arrow(self.metrics['direction'], y_spatial_limits[0], 0, (nb_directions-2)*spatial_res, color='orange')
            plt.annotate(f"{self.metrics['direction']}°",
                         (self.metrics['direction'] + 1, 10+y_spatial_limits[0]), 
                         color='orange', 
                         fontweight='bold'
                        )


    def show_sinogram(self) -> None:
        """ Show sinogram values at a certain angle for a debug point
        """
        # Import sinogram
        sinogram_max_var = self.metrics['sinogram_max_var']
        
        # Retreive axis of the sinogram value plot
        spatial_res = self.metrics['spatial_resolution']
        x_spatial_axis = np.arange(-(len(sinogram_max_var) // 2), len(sinogram_max_var) // 2 + 1)*spatial_res
        min_limit_x = np.min(x_spatial_axis)
        min_limit_y = np.min(sinogram_max_var)

        # Import zeros and max detections
        wave_length_zeros = self.metrics['wave_length_zeros']
        max_indices = self.metrics['max_indices']
        
        # Plot
        subfigure = self._figure.add_subplot(self._gs[3, 0:2])
        subfigure.plot(x_spatial_axis, sinogram_max_var)
        subfigure.plot(x_spatial_axis[wave_length_zeros], sinogram_max_var[wave_length_zeros], 'ro')
        subfigure.plot(x_spatial_axis[max_indices], sinogram_max_var[max_indices], 'go')
        plt.title(r'Projected sinogram at $\theta$'+'= {:.1f} °'.format(self.metrics['direction']))
        plt.xlabel(r'$\rho$ (m)')
        plt.ylabel('Corr')
        plt.grid(True, linestyle='--', linewidth=0.5)


    def show_failed_sinogram(self) -> None:
        """ Show sinogram on which computation has failed
        """
        # Import sinogram
        sinogram_max_var = self.metrics['sinogram_max_var']
        
        # Retreive axis of the sinogram value plot
        spatial_res = self.metrics['spatial_resolution']
        x_spatial_axis = np.arange(-(len(sinogram_max_var) // 2), len(sinogram_max_var) // 2 + 1)*spatial_res
        
        # Plot
        subfigure = self._figure.add_subplot(self._gs[3, 0:2])
        subfigure.plot(x_spatial_axis, sinogram_max_var)
        plt.xlabel(r'$\rho$ (m)')
        plt.ylabel('Corr')
        plt.grid('on')


    def show_depth_esti_values(self) -> None:
        """ Show physical values for a debug point
        """
        
        subfigure = self._figure.add_subplot(self._gs[3, 2])
        subfigure.axis('off')

        if self.bathymetry_estimations:
            subfigure.annotate('For time lag = {:.3f} s\n'.format(self.metrics['propagation_duration'])+ 
                               'Estimated wave:\n' +
                               r'$\theta$ = {:.1f}°'.format(self.metrics['direction']) + '\n'+
                               'L = {:.2f} m \n'.format(self.bathymetry_estimations[0].wavelength) +
                               'T = {:.2f} s \n'.format(self.bathymetry_estimations[0].period)+
                               'c = {:.2f} m/s \n'.format(self.bathymetry_estimations[0].celerity) +
                               'H = {:.2f} m'.format(self.bathymetry_estimations[0].depth),
                               xy=(0, 0), 
                               xytext=(-0.25,0.25), 
                               color='r', 
                               fontweight='bold', 
                               bbox=dict(boxstyle='round', facecolor='white', edgecolor='red')
                              )
        else:
            subfigure.annotate('For time lag = {:.3f} s\n'.format(self.metrics['propagation_duration'])+ 
                               'ESTIMATION FAILED !',
                               xy=(0, 0), 
                               xytext=(-0.5,0.42), 
                               color='r', 
                               fontweight='bold', 
                               bbox=dict(boxstyle='round', facecolor='white', edgecolor='red')
                              )


    def show_values(self) -> None:
        """ Construct debug log and print it for a debug point
        """
        
        # Retreive values to add in the log
        direction_estimations = self.metrics['direction_estimations']
        time_lag = self.metrics['propagation_duration']
        
        celerities = direction_estimations.get_attribute('celerity')
        celerities_txt = str(["{:.2f}".format(elem) for elem in celerities])
        
        distances = direction_estimations.get_attribute('delta_position')
        distances_txt = str(["{:.2f}".format(elem) for elem in distances])
        
        linerities = direction_estimations.get_attribute('linearity')
        linerities_txt = str(["{:.2f}".format(elem) for elem in linerities])
        
        spatial_res = self.ortho_sequence[0].resolution
        wind_shape = self.ortho_sequence[0].pixels.shape
        wind_size = tuple(['{:.3f} m'.format(val*spatial_res) for val in wind_shape])
        
        # Construct the log
        
        txt = ['Debug information: \n'+
               '  S2Shore config: \n'+
               '    Window size (m): {:.3f} m \n'.format(self.global_estimator.window_size_x)+
               '    Lag number: {:d} frames\n'.format(self.local_estimator_params['TEMPORAL_LAG'])+
               '    Percentage points: {:d} % \n \n'.format(self.local_estimator_params['PERCENTAGE_POINTS'])+
               '  Image info:\n'+
               '    center point: ' + str(direction_estimations.location) +'\n'+
               '    Window size (m): '+str(wind_size) + '\n'+
               '    Spatial res: {:.3f} m \n'.format(spatial_res)+
               '    Window shape (px): '+str(wind_shape) + '\n \n'+
               '  Temporal correlation info:\n'+
               '    time lag: {:.2f} s \n'.format(time_lag) +
               '    max var angle: {:.1f}° (direction from East)\n'.format(self.metrics['direction']) +
               '    estimated wavelength: {:.2f} m\n'.format(direction_estimations[0].wavelength) + 
               '    dx (m): {:s} \n'.format(distances_txt) + 
               '    c (m/s): {:s} \n'.format(celerities_txt) +
               '    gamma: {:s} \n'.format(linerities_txt) +
               '    status: {:d}'.format(self.metrics['status'])+ 
               ' (0: SUCCESS, 1: FAIL, 2: ON_GROUND, 3: NO_DATA, 4: NO_DELTA_TIME, 5: OUTSIDE_ROI) \n \n'
              ]
        
        if self.bathymetry_estimations:
            txt = [txt[0] +
                   '  Bathymetry estimation info:\n'+
                   '    gravity (m.s-2): {:.2f} \n'.format(self.bathymetry_estimations.get_attribute('gravity')) +
                   '    wave direction: {:.1f}° (direction from North) \n'.format(self.bathymetry_estimations[0].direction_from_north)+ 
                   '    estimated wavelength (m): {:.2f} \n'.format(self.bathymetry_estimations[0].wavelength)+
                   '    wavenumber k (m-1): {:.6f} \n'.format(self.bathymetry_estimations[0].wavenumber) +
                   '    estimated celerity (m/s): {:.2f} \n'.format(self.bathymetry_estimations[0].celerity)+
                   '    estimated period (s): {:.2f}\n'.format(self.bathymetry_estimations[0].period)+
                   '    offshore wavelength (m): {:.2f} \n'.format(self.bathymetry_estimations[0].wavelength_offshore) +
                   '    stroboscopic factor: {:.2f} \n'.format(self.bathymetry_estimations[0].stroboscopic_factor)+
                   '    estimated depth (m): {:.2f} \n'.format(self.bathymetry_estimations[0].depth)
                  ]

        txt = [txt[0] + 'End of debug \n']
        
        self._debug_log = txt[0]
        
        # Print the log
        print("")
        print(txt[0])
        
            
    def print_correlation_matrix_error(self) -> None:
        """ Display a message for correlation matrix error in debug image
        """
        subfigure = self._figure.add_subplot(self._gs[1, :2])
        subfigure.axis('off')
        subfigure.annotate('Correlation can not be computed',
                           (0, 0), color='g')


    def dump_figure(self) -> None:
        """ Save figure for a debug point
        """
        if self.global_estimator.debug_path:
            self._figure.savefig(os.path.join(self.global_estimator.debug_path,
                                              f'Infos_point_{self.location.x}_{self.location.y}.png'
                                             )
                                 ,dpi=600
                                )
        plt.close()


    def dump_debug_log(self) -> None:
        """ Save log for a debug point
        """
        if self.global_estimator.debug_path:
            debug_log_path = os.path.join(self.global_estimator.debug_path,
                                          f'Infos_point_{self.location.x}_{self.location.y}.txt'
                                         )
            
            with open(debug_log_path, "w") as file:
                file.write(self._debug_log)
                
        
    def explore_results(self) -> None:
        """ Full routine for debugging point
        """
        self.show_first_frame()
        #self.show_first_frame_pre_processed() #Not implemented
        self.show_first_frame_selection()
        self.show_correlation_matrix()
        self.show_correlation_matrix_filled()
        self.show_correlation_matrix_filled_filtered()
        self.show_radon_matrix()
        self.show_sinogram()
        self.show_depth_esti_values()
        self.show_values()
        self.dump_figure()
<<<<<<< HEAD

        plt.show()
=======
        self.dump_debug_log()
>>>>>>> 3da4f742
<|MERGE_RESOLUTION|>--- conflicted
+++ resolved
@@ -10,7 +10,6 @@
 
 import os
 import numpy as np
-import matplotlib.pyplot as plt
 from typing import Optional, TYPE_CHECKING
 
 from matplotlib import gridspec
@@ -517,9 +516,4 @@
         self.show_depth_esti_values()
         self.show_values()
         self.dump_figure()
-<<<<<<< HEAD
-
-        plt.show()
-=======
-        self.dump_debug_log()
->>>>>>> 3da4f742
+        self.dump_debug_log()