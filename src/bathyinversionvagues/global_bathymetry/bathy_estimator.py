# -*- coding: utf-8 -*-
""" Definition of the BathyEstimator abstract class

:author: GIROS Alain
:created: 17/05/2021
"""
from typing import List, Optional, Dict, Any  # @NoMove
from pathlib import Path

import numpy as np
import xarray as xr  # @NoMove
from xarray import Dataset  # @NoMove


<<<<<<< HEAD
import numpy as np

from ..data_providers.delta_time_provider import DeltaTimeProvider, NoDeltaTimeProviderError
from ..data_providers.dis_to_shore_provider import (InfinityDisToShoreProvider, DisToShoreProvider,
                                                    NetCDFDisToShoreProvider, GeotiffDisToShoreProvider)
from ..data_providers.gravity_provider import (LatitudeVaryingGravityProvider, GravityProvider,
                                               ConstantGravityProvider)
from ..data_providers.roi_provider import (RoiProvider, VectorFileRoiProvider)
=======
>>>>>>> b355eed5
from ..image.image_geometry_types import MarginsType, PointType
from ..image.ortho_stack import OrthoStack, FramesIdsType
from ..image.sampled_ortho_image import SampledOrthoImage

from .bathy_estimator_parameters import BathyEstimatorParameters
from .bathy_estimator_providers import BathyEstimatorProviders
from .ortho_bathy_estimator import OrthoBathyEstimator


class BathyEstimator(BathyEstimatorParameters, BathyEstimatorProviders):
    """ Management of bathymetry computation and parameters on a single product. Computation
    is split in several cartographic tiles, which must be run separately, either in parallel or
    sequentially.
    """

    def __init__(self, ortho_stack: OrthoStack, wave_params: Dict[str, Any], output_dir: Path,
                 nb_subtiles_max: int = 1) -> None:
        """Create a BathyEstimator object and set necessary informations

        :param ortho_stack: the orthorectified stack onto which bathymetry must be estimated.
        :param wave_params: parameters for the global and local bathymetry estimators
        :param output_dir: path to the directory where the netCDF bathy file will be written.
        :param nb_subtiles_max: Nb of subtiles for bathymetry estimation
        """
        BathyEstimatorParameters.__init__(self, wave_params)
        BathyEstimatorProviders.__init__(self, ortho_stack)
        # Store arguments in attributes for further use
        self._output_dir = output_dir

        # Create subtiles onto which bathymetry estimation will be done
        self._nb_subtiles_max = nb_subtiles_max
        self.subtiles: List[SampledOrthoImage]

        # Init debugging points handling
        self._debug_path: Optional[Path] = None
        self._debug_samples: List[PointType] = []
        self._debug_sample = False

    @property
    def smoothing_requested(self) -> bool:
        """ :returns: True if both smoothing columns and lines parameters are non zero
        """
        return self.smoothing_columns_size != 0 and self.smoothing_lines_size != 0

    @property
    def measure_extent(self) -> MarginsType:
        """ :returns: the cartographic extent to be used for bathy estimation around a point
        """
        return (self.window_size_x / 2., self.window_size_x / 2.,
                self.window_size_y / 2., self.window_size_y / 2.)

    @property
    def selected_frames(self) -> FramesIdsType:
        """ :returns: the list of frames selected for running the estimation, or the list of all
                      the usable frames if not specified in the parameters.
        """
        selected_frames = self.selected_frames_param
        if selected_frames is None:
            selected_frames = self._ortho_stack.usable_frames
        return selected_frames

    @property
    def nb_subtiles(self) -> int:
        """ :returns: the number of subtiles
        """
        return len(self.subtiles)

    def create_subtiles(self) -> None:
        """ Warmup of the bathy estimator by creating the processing subtiles
        """
        roi = None
        if self._roi_provider is not None and self._limit_to_roi:
            roi = self._roi_provider.bounding_box(0.1)
        self.subtiles = SampledOrthoImage.build_subtiles(self._ortho_stack,
                                                         self._nb_subtiles_max,
                                                         self.sampling_step_x,
                                                         self.sampling_step_y,
                                                         self.measure_extent,
                                                         roi=roi)

    def compute_bathy_for_subtile(self, subtile_number: int) -> Dataset:
        """ Computes the bathymetry dataset for a given subtile.

        :param subtile_number: number of the subtile
        :returns: Subtile dataset
        """
        # Retrieve the subtile.
        subtile = self.subtiles[subtile_number]
        print(f'Subtile {subtile_number}: {self._ortho_stack.short_name} {subtile}')

        # Build a bathymertry estimator over the subtile and launch estimation.
        subtile_estimator = OrthoBathyEstimator(self, subtile)
        dataset = subtile_estimator.compute_bathy()

        # Build the bathymetry dataset for the subtile.
        infos = self.build_infos()
        infos.update(self._ortho_stack.build_infos())
        for key, value in infos.items():
            dataset.attrs[key] = value

        # We return the dataset instead of storing it in the instance, for multiprocessing reasons.
        return dataset

    def merge_subtiles(self, bathy_subtiles: List[Dataset]) -> None:
        """Merge all the subtiles datasets in memory into a single one in a netCDF file

        :param bathy_subtiles: Subtiles datasets
        """
        merged_bathy = xr.combine_by_coords(bathy_subtiles)
        product_name = self._ortho_stack.full_name
        netcdf_output_path = (self._output_dir / product_name).with_suffix('.nc')
        merged_bathy.to_netcdf(path=netcdf_output_path, format='NETCDF4')

    def build_infos(self) -> Dict[str, str]:
        """ :returns: a dictionary of metadata describing this estimator
        """

        title = 'Wave parameters and raw bathymetry derived from satellite imagery.'
        title += ' No tidal vertical adjustment.'
        infos = {'title': title,
                 'institution': 'CNES-LEGOS'}

        # metadata from the parameters
        infos['waveEstimationMethod'] = self.local_estimator_code
        infos['ChainVersions'] = self.chains_versions
        infos['Resolution X'] = str(self.sampling_step_x)
        infos['Resolution Y'] = str(self.sampling_step_y)

        return infos

# ++++++++++++++++++++++++++++ Debug support +++++++++++++++++++++++++++++
    @property
    def debug_path(self) -> Optional[Path]:
        """ :returns: path to a directory where debugging info can be written.
        """
        return self._debug_path

    @debug_path.setter
    def debug_path(self, path: Path) -> None:
        self._debug_path = path

    def set_debug_area(self, bottom_left_corner: PointType, top_right_corner: PointType,
                       decimation: int) -> None:
        """ Sets all points within rectangle defined by bottom_left_corner and top_right_corner to
        debug

        :param bottom_left_corner: point defining the bottom left corner of the area of interest
        :param top_right_corner: point defining the top right corner of the area of interest
        :param decimation: decimation factor for all points within the area of interest
                           (oversize factor will lead to a single point)

        """
        x_samples = np.array([])
        y_samples = np.array([])
        for subtile in self.subtiles:
            x_samples = np.concatenate((x_samples, subtile.carto_sampling._x_samples))
            y_samples = np.concatenate((y_samples, subtile.carto_sampling._y_samples))
        x_samples_filtered = x_samples[np.logical_and(
            x_samples > bottom_left_corner[0], x_samples < top_right_corner[0])][::decimation]
        y_samples_filtered = y_samples[np.logical_and(
            y_samples > bottom_left_corner[1], y_samples < top_right_corner[1])][::decimation]
        list_samples = []
        for x_coord in x_samples_filtered:
            for y_coord in y_samples_filtered:
                list_samples.append((x_coord, y_coord))
        self._debug_samples = list_samples

    def set_debug_samples(self, samples: List[PointType]) -> None:
        """ Sets the list of sample points to debug

        :param samples: a list of (X,Y) tuples defining the points to debug
        """
        self._debug_samples = samples

    def set_debug_flag(self, sample: PointType) -> None:
        """ Set or reset the debug flag for a given point depending on its presence into the set
        of points to debug.

        :param sample: The coordinate of the point for which the debug flag must be set
        """
        self._debug_sample = sample in self._debug_samples

    @property
    def debug_sample(self) -> bool:
        """ :returns: the current value of the debugging flag
        """
<<<<<<< HEAD
        return self._debug_sample

# ++++++++++++++++++++++++++++ External data providers +++++++++++++++++++
    def set_distoshore_provider(
            self, provider_info: Optional[Union[Path, DisToShoreProvider]] = None) -> None:
        """ Sets the DisToShoreProvider to use with this estimator

        :param provider_info: Either the DisToShoreProvider to use or a path to a netCDF or Geotiff file
                           assuming a geographic NetCDF or Geotiff format.
        """
        if isinstance(provider_info, DisToShoreProvider):
            distoshore_provider = provider_info
        elif isinstance(provider_info, Path):
            if (Path(provider_info).suffix.lower() == '.nc'):
                distoshore_provider = NetCDFDisToShoreProvider(provider_info, 4326,
                                                               x_axis_label='lon',
                                                               y_axis_label='lat')
            elif (Path(provider_info).suffix.lower() == '.tif'):
                distoshore_provider = GeotiffDisToShoreProvider(provider_info)
        else:
            # None or some other type, keep the current provider
            distoshore_provider = self._distoshore_provider

        # Set private attribute.
        self._distoshore_provider = distoshore_provider
        if self._distoshore_provider is not None:
            self._distoshore_provider.client_epsg_code = self._ortho_stack.epsg_code

    def get_distoshore(self, point: PointType) -> float:
        """ Provides the distance from a given point to the nearest shore.

        :param point: the point from which the distance to shore is requested.
        :returns: the distance from the point to the nearest shore (km).
        """
        return self._distoshore_provider.get_distoshore(point)

    def set_roi_provider(self, provider_info: Optional[Union[Path, RoiProvider]] = None,
                         limit_to_roi: bool = False) -> None:
        """ Sets the RoiProvider to use with this estimator

        :param provider_info: Either the RoiProvider to use or a path to a vector file containing
                              the ROI or None if no provider change.
        :param limit_to_roi: if True, the produced bathymetry will be limited to a bounding box
                             enclosing the Roi with some margins.
        """
        roi_provider: Optional[RoiProvider]
        if isinstance(provider_info, RoiProvider):
            roi_provider = provider_info
        elif isinstance(provider_info, Path):
            roi_provider = VectorFileRoiProvider(provider_info)
        else:
            # None or some other type, keep the current provider
            roi_provider = self._roi_provider

        # Set private attribute.
        self._roi_provider = roi_provider
        if self._roi_provider is not None:
            self._roi_provider.client_epsg_code = self._ortho_stack.epsg_code
            self._limit_to_roi = limit_to_roi

    def is_inside_roi(self, point: PointType) -> bool:
        """ Test if a point is inside the ROI

        :param point: the point to test
        :returns: True if the point lies inside the ROI.
        """
        if self._roi_provider is None:
            return True
        return self._roi_provider.contains(point)

    def set_gravity_provider(self,
                             provider_info: Optional[Union[str, GravityProvider]] = None) -> None:
        """ Sets the GravityProvider to use with this estimator .

        :param provider_info: an instance of GravityProvider or the name of a well known gravity
                              provider to use. If None the current provider is left unchanged.
        :raises ValueError: when the gravity provider name is unknown
        """
        if isinstance(provider_info, GravityProvider):
            gravity_provider = provider_info
        elif isinstance(provider_info, str):
            if provider_info.upper() not in ['CONSTANT', 'LATITUDE_VARYING']:
                raise ValueError('Gravity provider type unknown : ', provider_info)
            # No need to set LatitudeVaryingGravityProvider as it is the BathyEstimator default.
            if provider_info.upper() == 'CONSTANT':
                gravity_provider = ConstantGravityProvider()
            else:
                gravity_provider = LatitudeVaryingGravityProvider()
        else:
            # None or some other type, keep the current provider
            gravity_provider = self._gravity_provider

        # Set private attribute.
        self._gravity_provider = gravity_provider
        if self._gravity_provider is not None:
            self._gravity_provider.client_epsg_code = self._ortho_stack.epsg_code

    def get_gravity(self, point: PointType, altitude: float = 0.) -> float:
        """ Returns the gravity at some point expressed by its X, Y and H coordinates in some SRS,
        using the gravity provider associated to this bathymetry estimator.

        :param point: a tuple containing the X and Y coordinates in the SRS set for the provider
        :param altitude: the altitude of the point in the SRS set for this provider
        :returns: the acceleration due to gravity at this point (m/s2).
        """
        return self._gravity_provider.get_gravity(point, altitude)

    def set_delta_time_provider(
            self, provider_info: Optional[Union[Path, DeltaTimeProvider]] = None) -> None:
        """ Sets the DeltaTimeProvider to use with this estimator.

        :param provider_info: Either the DeltaTimeProvider to use or a path to a file or a
                              directory to ba used by the associated OrthoStack to build its
                              provider, or None to leave the provider unchanged.
        """
        delta_time_provider: Optional[DeltaTimeProvider]
        if isinstance(provider_info, DeltaTimeProvider):
            delta_time_provider = provider_info
        else:
            delta_time_provider = self._ortho_stack.create_delta_time_provider(provider_info)

        # Set private attribute.
        self._delta_time_provider = delta_time_provider
        if self._delta_time_provider is not None:
            self._delta_time_provider.client_epsg_code = self._ortho_stack.epsg_code

    def get_delta_time(self, first_frame_id: FrameIdType, second_frame_id: FrameIdType,
                       point: PointType) -> float:
        """ Returns the delta time at some point expressed by its X, Y and H coordinates in
        some SRS, using the delta time provider associated to this bathymetry estimator.

        :param first_frame_id: the id of the frame from which the duration will be counted
        :param second_frame_id: the id of the frame to which the duration will be counted
        :param point: a tuple containing the X and Y coordinates in the SRS set for the provider
        :returns: the delta time between frames at this point (s).
        :raises NoDeltaTimeProviderError: when no DeltaTimeProvider has been set for this estimator.
        """
        if self._delta_time_provider is None:
            raise NoDeltaTimeProviderError()
        return self._delta_time_provider.get_delta_time(first_frame_id, second_frame_id, point)
=======
        return self._debug_sample
>>>>>>> b355eed5
<|MERGE_RESOLUTION|>--- conflicted
+++ resolved
@@ -12,17 +12,6 @@
 from xarray import Dataset  # @NoMove
 
 
-<<<<<<< HEAD
-import numpy as np
-
-from ..data_providers.delta_time_provider import DeltaTimeProvider, NoDeltaTimeProviderError
-from ..data_providers.dis_to_shore_provider import (InfinityDisToShoreProvider, DisToShoreProvider,
-                                                    NetCDFDisToShoreProvider, GeotiffDisToShoreProvider)
-from ..data_providers.gravity_provider import (LatitudeVaryingGravityProvider, GravityProvider,
-                                               ConstantGravityProvider)
-from ..data_providers.roi_provider import (RoiProvider, VectorFileRoiProvider)
-=======
->>>>>>> b355eed5
 from ..image.image_geometry_types import MarginsType, PointType
 from ..image.ortho_stack import OrthoStack, FramesIdsType
 from ..image.sampled_ortho_image import SampledOrthoImage
@@ -209,147 +198,4 @@
     def debug_sample(self) -> bool:
         """ :returns: the current value of the debugging flag
         """
-<<<<<<< HEAD
-        return self._debug_sample
-
-# ++++++++++++++++++++++++++++ External data providers +++++++++++++++++++
-    def set_distoshore_provider(
-            self, provider_info: Optional[Union[Path, DisToShoreProvider]] = None) -> None:
-        """ Sets the DisToShoreProvider to use with this estimator
-
-        :param provider_info: Either the DisToShoreProvider to use or a path to a netCDF or Geotiff file
-                           assuming a geographic NetCDF or Geotiff format.
-        """
-        if isinstance(provider_info, DisToShoreProvider):
-            distoshore_provider = provider_info
-        elif isinstance(provider_info, Path):
-            if (Path(provider_info).suffix.lower() == '.nc'):
-                distoshore_provider = NetCDFDisToShoreProvider(provider_info, 4326,
-                                                               x_axis_label='lon',
-                                                               y_axis_label='lat')
-            elif (Path(provider_info).suffix.lower() == '.tif'):
-                distoshore_provider = GeotiffDisToShoreProvider(provider_info)
-        else:
-            # None or some other type, keep the current provider
-            distoshore_provider = self._distoshore_provider
-
-        # Set private attribute.
-        self._distoshore_provider = distoshore_provider
-        if self._distoshore_provider is not None:
-            self._distoshore_provider.client_epsg_code = self._ortho_stack.epsg_code
-
-    def get_distoshore(self, point: PointType) -> float:
-        """ Provides the distance from a given point to the nearest shore.
-
-        :param point: the point from which the distance to shore is requested.
-        :returns: the distance from the point to the nearest shore (km).
-        """
-        return self._distoshore_provider.get_distoshore(point)
-
-    def set_roi_provider(self, provider_info: Optional[Union[Path, RoiProvider]] = None,
-                         limit_to_roi: bool = False) -> None:
-        """ Sets the RoiProvider to use with this estimator
-
-        :param provider_info: Either the RoiProvider to use or a path to a vector file containing
-                              the ROI or None if no provider change.
-        :param limit_to_roi: if True, the produced bathymetry will be limited to a bounding box
-                             enclosing the Roi with some margins.
-        """
-        roi_provider: Optional[RoiProvider]
-        if isinstance(provider_info, RoiProvider):
-            roi_provider = provider_info
-        elif isinstance(provider_info, Path):
-            roi_provider = VectorFileRoiProvider(provider_info)
-        else:
-            # None or some other type, keep the current provider
-            roi_provider = self._roi_provider
-
-        # Set private attribute.
-        self._roi_provider = roi_provider
-        if self._roi_provider is not None:
-            self._roi_provider.client_epsg_code = self._ortho_stack.epsg_code
-            self._limit_to_roi = limit_to_roi
-
-    def is_inside_roi(self, point: PointType) -> bool:
-        """ Test if a point is inside the ROI
-
-        :param point: the point to test
-        :returns: True if the point lies inside the ROI.
-        """
-        if self._roi_provider is None:
-            return True
-        return self._roi_provider.contains(point)
-
-    def set_gravity_provider(self,
-                             provider_info: Optional[Union[str, GravityProvider]] = None) -> None:
-        """ Sets the GravityProvider to use with this estimator .
-
-        :param provider_info: an instance of GravityProvider or the name of a well known gravity
-                              provider to use. If None the current provider is left unchanged.
-        :raises ValueError: when the gravity provider name is unknown
-        """
-        if isinstance(provider_info, GravityProvider):
-            gravity_provider = provider_info
-        elif isinstance(provider_info, str):
-            if provider_info.upper() not in ['CONSTANT', 'LATITUDE_VARYING']:
-                raise ValueError('Gravity provider type unknown : ', provider_info)
-            # No need to set LatitudeVaryingGravityProvider as it is the BathyEstimator default.
-            if provider_info.upper() == 'CONSTANT':
-                gravity_provider = ConstantGravityProvider()
-            else:
-                gravity_provider = LatitudeVaryingGravityProvider()
-        else:
-            # None or some other type, keep the current provider
-            gravity_provider = self._gravity_provider
-
-        # Set private attribute.
-        self._gravity_provider = gravity_provider
-        if self._gravity_provider is not None:
-            self._gravity_provider.client_epsg_code = self._ortho_stack.epsg_code
-
-    def get_gravity(self, point: PointType, altitude: float = 0.) -> float:
-        """ Returns the gravity at some point expressed by its X, Y and H coordinates in some SRS,
-        using the gravity provider associated to this bathymetry estimator.
-
-        :param point: a tuple containing the X and Y coordinates in the SRS set for the provider
-        :param altitude: the altitude of the point in the SRS set for this provider
-        :returns: the acceleration due to gravity at this point (m/s2).
-        """
-        return self._gravity_provider.get_gravity(point, altitude)
-
-    def set_delta_time_provider(
-            self, provider_info: Optional[Union[Path, DeltaTimeProvider]] = None) -> None:
-        """ Sets the DeltaTimeProvider to use with this estimator.
-
-        :param provider_info: Either the DeltaTimeProvider to use or a path to a file or a
-                              directory to ba used by the associated OrthoStack to build its
-                              provider, or None to leave the provider unchanged.
-        """
-        delta_time_provider: Optional[DeltaTimeProvider]
-        if isinstance(provider_info, DeltaTimeProvider):
-            delta_time_provider = provider_info
-        else:
-            delta_time_provider = self._ortho_stack.create_delta_time_provider(provider_info)
-
-        # Set private attribute.
-        self._delta_time_provider = delta_time_provider
-        if self._delta_time_provider is not None:
-            self._delta_time_provider.client_epsg_code = self._ortho_stack.epsg_code
-
-    def get_delta_time(self, first_frame_id: FrameIdType, second_frame_id: FrameIdType,
-                       point: PointType) -> float:
-        """ Returns the delta time at some point expressed by its X, Y and H coordinates in
-        some SRS, using the delta time provider associated to this bathymetry estimator.
-
-        :param first_frame_id: the id of the frame from which the duration will be counted
-        :param second_frame_id: the id of the frame to which the duration will be counted
-        :param point: a tuple containing the X and Y coordinates in the SRS set for the provider
-        :returns: the delta time between frames at this point (s).
-        :raises NoDeltaTimeProviderError: when no DeltaTimeProvider has been set for this estimator.
-        """
-        if self._delta_time_provider is None:
-            raise NoDeltaTimeProviderError()
-        return self._delta_time_provider.get_delta_time(first_frame_id, second_frame_id, point)
-=======
-        return self._debug_sample
->>>>>>> b355eed5
+        return self._debug_sample