# -*- coding: utf-8 -*-
""" Definition of the BathyEstimator abstract class

:author: GIROS Alain
:created: 17/05/2021
"""
from abc import ABC
<<<<<<< HEAD
from typing import List, Optional, Dict, Union, Any  # @NoMove
from pathlib import Path
=======
from pathlib import Path
from typing import List, Optional, Dict, Union  # @NoMove
>>>>>>> 75fdf335


from xarray import Dataset  # @NoMove


from munch import Munch

import numpy as np

from ..data_providers.delta_time_provider import DeltaTimeProvider, NoDeltaTimeProviderError
from ..data_providers.dis_to_shore_provider import (InfinityDisToShoreProvider, DisToShoreProvider,
                                                    NetCDFDisToShoreProvider)
from ..data_providers.gravity_provider import (LatitudeVaryingGravityProvider, GravityProvider,
                                               ConstantGravityProvider)
from ..image.image_geometry_types import MarginsType, PointType
from ..image.ortho_stack import OrthoStack, FrameIdType, FramesIdsType
from ..image.sampled_ortho_image import SampledOrthoImage
from .bathy_estimator_parameters import BathyEstimatorParameters
from .ortho_bathy_estimator import OrthoBathyEstimator


class BathyEstimator(ABC, BathyEstimatorParameters):
    """ Management of bathymetry computation and parameters on a single product. Computation
    is split in several cartographic tiles, which must be run separately, either in parallel or
    sequentially.
    """

    def __init__(self, ortho_stack: OrthoStack, wave_params: Dict[str, Any],
                 nb_subtiles_max: int = 1) -> None:
        """Create a BathyEstimator object and set necessary informations

        :param ortho_stack: the orthorectified stack onto which bathymetry must be estimated.
        :param wave_params: parameters for the global and local bathymetry estimators
        :param nb_subtiles_max: Nb of subtiles for bathymetry estimation
        """
        super().__init__(wave_params)
        # Store arguments in attributes for further use
        self.ortho_stack = ortho_stack

        self._distoshore_provider: DisToShoreProvider
        # set InfinityDisToShoreProvider as default DisToShoreProvider
        self.set_distoshore_provider(provider_info=InfinityDisToShoreProvider())

        self._gravity_provider: GravityProvider
        # set LatitudeVaryingGravityProvider as default GravityProvider
        self.set_gravity_provider(provider_info=LatitudeVaryingGravityProvider())

        # No default DeltaTimeProvider
        self._delta_time_provider: Optional[DeltaTimeProvider] = None

        # Create subtiles onto which bathymetry estimation will be done
        self.subtiles = SampledOrthoImage.build_subtiles(self.ortho_stack, nb_subtiles_max,
                                                         self.sampling_step_x,
                                                         self.sampling_step_y,
                                                         self.measure_extent)
        self._debug_samples: List[PointType] = []
        self._debug_sample = False

    @property
    def smoothing_requested(self) -> bool:
        """ :returns: True if both smoothing columns and lines parameters are non zero
        """
        return self.smoothing_columns_size != 0 and self.smoothing_lines_size != 0

    @property
    def measure_extent(self) -> MarginsType:
        """ :returns: the cartographic extent to be used for bathy estimation around a point
        """
        return (self.window_size_x / 2., self.window_size_x / 2.,
                self.window_size_y / 2., self.window_size_y / 2.)

    @property
    def selected_frames(self) -> FramesIdsType:
        """ :returns: the list of frames selected for running the estimation, or the list of all
                      the usable frames if not specified in the parameters.
        """
        selected_frames = self.selected_frames_param
        if selected_frames is None:
            selected_frames = self.ortho_stack.usable_frames
        return selected_frames

    @property
    def nb_subtiles(self) -> int:
        """ :returns: the number of subtiles
        """
        return len(self.subtiles)

    def compute_bathy(self, subtile_number: int) -> Dataset:
        """ Computes the bathymetry dataset for a given subtile.

        :param subtile_number: number of the subtile
        :returns: Subtile dataset
        """
        # Retrieve the subtile.
        subtile = self.subtiles[subtile_number]
        print(f'Subtile {subtile_number}: {self.ortho_stack.short_name} {subtile}')

        # Build a bathymertry estimator over the subtile and launch estimation.
        subtile_estimator = OrthoBathyEstimator(self, subtile)
        dataset = subtile_estimator.compute_bathy()

        # Build the bathymetry dataset for the subtile.
        infos = self.build_infos()
        infos.update(self.ortho_stack.build_infos())
        for key, value in infos.items():
            dataset.attrs[key] = value

        return dataset

    def build_infos(self) -> Dict[str, str]:
        """ :returns: a dictionary of metadata describing this estimator
        """

        title = 'Wave parameters and raw bathymetry derived from satellite imagery.'
        title += ' No tidal vertical adjustment.'
        infos = {'title': title,
                 'institution': 'CNES-LEGOS'}

        # metadata from the parameters
        infos['waveEstimationMethod'] = self.local_estimator_code
        infos['ChainVersions'] = self.chains_versions
        infos['Resolution X'] = str(self.sampling_step_x)
        infos['Resolution Y'] = str(self.sampling_step_y)

        return infos

# ++++++++++++++++++++++++++++ Debug support +++++++++++++++++++++++++++++
    def set_debug_area(self, bottom_left_corner: PointType, top_right_corner: PointType,
                       decimation: int) -> None:
        """ Sets all points within rectangle defined by bottom_left_corner and top_right_corner to
        debug

        :param bottom_left_corner: point defining the bottom left corner of the area of interest
        :param top_right_corner: point defining the top right corner of the area of interest
        :param decimation: decimation factor for all points within the area of interest
                           (oversize factor will lead to a single point)

        """
        x_samples = np.array([])
        y_samples = np.array([])
        for subtile in self.subtiles:
            x_samples = np.concatenate((x_samples, subtile.x_samples))
            y_samples = np.concatenate((y_samples, subtile.y_samples))
        x_samples_filtered = x_samples[np.logical_and(
            x_samples > bottom_left_corner[0], x_samples < top_right_corner[0])][::decimation]
        y_samples_filtered = y_samples[np.logical_and(
            y_samples > bottom_left_corner[1], y_samples < top_right_corner[1])][::decimation]
        list_samples = []
        for x_coord in x_samples_filtered:
            for y_coord in y_samples_filtered:
                list_samples.append((x_coord, y_coord))
        self._debug_samples = list_samples

    def set_debug_samples(self, samples: List[PointType]) -> None:
        """ Sets the list of sample points to debug

        :param samples: a list of (X,Y) tuples defining the points to debug
        """
        self._debug_samples = samples

    def set_debug_flag(self, sample: PointType) -> None:
        """ Set or reset the debug flag for a given point depending on its presence into the set
        of points to debug.

        :param sample: The coordinate of the point for which the debug flag must be set
        """
        self._debug_sample = sample in self._debug_samples
        if self._debug_sample:
            print(f'Debugging point: X:{sample[0]} / Y:{sample[1]}')

    @property
    def debug_sample(self) -> bool:
        """ :returns: the current value of the debugging flag
        """
        return self._debug_sample

# ++++++++++++++++++++++++++++ External data providers +++++++++++++++++++
    def set_distoshore_provider(
            self, provider_info: Optional[Union[Path, DisToShoreProvider]] = None) -> None:
        """ Sets the DisToShoreProvider to use with this estimator

        :param provider_info: Either the DisToShoreProvider to use or a path to a netCDF file
                           assuming a geographic NetCDF format.
        """
        if isinstance(provider_info, DisToShoreProvider):
            distoshore_provider = provider_info
        elif isinstance(provider_info, Path):
            distoshore_provider = NetCDFDisToShoreProvider(provider_info, 4326,
                                                           x_axis_label='lon',
                                                           y_axis_label='lat')
        else:
            # None or some other type, keep the current provider
            distoshore_provider = self._distoshore_provider

        # Set private attribute.
        self._distoshore_provider = distoshore_provider
        if self._distoshore_provider is not None:
            self._distoshore_provider.client_epsg_code = self.ortho_stack.epsg_code

    def get_distoshore(self, point: PointType) -> float:
        """ Provides the distance from a given point to the nearest shore.

        :param point: the point from which the distance to shore is requested.
        :returns: the distance from the point to the nearest shore (km).
        """
        return self._distoshore_provider.get_distoshore(point)

    def set_gravity_provider(self,
                             provider_info: Optional[Union[str, GravityProvider]] = None) -> None:
        """ Sets the GravityProvider to use with this estimator .

        :param provider_info: an instance of GravityProvider or the name of a well known gravity
                              provider to use. If None the current provider is left unchanged.
        :raises ValueError: when the gravity provider name is unknown
        """
        if isinstance(provider_info, GravityProvider):
            gravity_provider = provider_info
        elif isinstance(provider_info, str):
            if provider_info.upper() not in ['CONSTANT', 'LATITUDE_VARYING']:
                raise ValueError('Gravity provider type unknown : ', provider_info)
            # No need to set LatitudeVaryingGravityProvider as it is the BathyEstimator default.
            if provider_info.upper() == 'CONSTANT':
                gravity_provider = ConstantGravityProvider()
            else:
                gravity_provider = LatitudeVaryingGravityProvider()
        else:
            # None or some other type, keep the current provider
            gravity_provider = self._gravity_provider

        # Set private attribute.
        self._gravity_provider = gravity_provider
        if self._gravity_provider is not None:
            self._gravity_provider.client_epsg_code = self.ortho_stack.epsg_code

    def get_gravity(self, point: PointType, altitude: float = 0.) -> float:
        """ Returns the gravity at some point expressed by its X, Y and H coordinates in some SRS,
        using the gravity provider associated to this bathymetry estimator.

        :param point: a tuple containing the X and Y coordinates in the SRS set for the provider
        :param altitude: the altitude of the point in the SRS set for this provider
        :returns: the acceleration due to gravity at this point (m/s2).
        """
        return self._gravity_provider.get_gravity(point, altitude)

    def set_delta_time_provider(
            self, provider_info: Optional[Union[Path, DeltaTimeProvider]] = None) -> None:
        """ Sets the DeltaTimeProvider to use with this estimator.

        :param provider_info: Either the DeltaTimeProvider to use or a path to a file or a
                              directory to ba used by the associated OrthoStack to build its
                              provider, or None to leave the provider unchanged.
        """
        delta_time_provider: Optional[DeltaTimeProvider]
        if isinstance(provider_info, DeltaTimeProvider):
            delta_time_provider = provider_info
        else:
            delta_time_provider = self.ortho_stack.create_delta_time_provider(provider_info)

        # Set private attribute.
        self._delta_time_provider = delta_time_provider
        if self._delta_time_provider is not None:
            self._delta_time_provider.client_epsg_code = self.ortho_stack.epsg_code

    def get_delta_time(self, first_frame_id: FrameIdType, second_frame_id: FrameIdType,
                       point: PointType) -> float:
        """ Returns the delta time at some point expressed by its X, Y and H coordinates in
        some SRS, using the delta time provider associated to this bathymetry estimator.

        :param first_frame_id: the id of the frame from which the duration will be counted
        :param second_frame_id: the id of the frame to which the duration will be counted
        :param point: a tuple containing the X and Y coordinates in the SRS set for the provider
        :returns: the delta time between frames at this point (s).
        :raises NoDeltaTimeProviderError: when no DeltaTimeProvider has been set for this estimator.
        """
        if self._delta_time_provider is None:
            raise NoDeltaTimeProviderError()
        return self._delta_time_provider.get_delta_time(first_frame_id, second_frame_id, point)<|MERGE_RESOLUTION|>--- conflicted
+++ resolved
@@ -5,19 +5,12 @@
 :created: 17/05/2021
 """
 from abc import ABC
-<<<<<<< HEAD
+from pathlib import Path
 from typing import List, Optional, Dict, Union, Any  # @NoMove
-from pathlib import Path
-=======
-from pathlib import Path
-from typing import List, Optional, Dict, Union  # @NoMove
->>>>>>> 75fdf335
 
 
 from xarray import Dataset  # @NoMove
 
-
-from munch import Munch
 
 import numpy as np
 
