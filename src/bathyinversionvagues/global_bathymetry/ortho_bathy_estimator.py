--- conflicted
+++ resolved
@@ -7,11 +7,6 @@
 import time
 import warnings
 
-<<<<<<< HEAD
-from ..data_model.estimated_bathy import EstimatedBathy
-from ..data_model.waves_fields_estimations import WavesFieldsEstimations
-from ..data_providers.delta_time_provider import NoDeltaTimeValueError
-=======
 from typing import TYPE_CHECKING  # @NoMove
 
 from xarray import Dataset  # @NoMove
@@ -19,21 +14,12 @@
 
 from ..data_model.bathymetry_sample_estimations import BathymetrySampleEstimations
 from ..data_model.estimated_bathy import EstimatedBathy
->>>>>>> b355eed5
 from ..image.image_geometry_types import PointType
 from ..image.ortho_sequence import OrthoSequence
 from ..image.sampled_ortho_image import SampledOrthoImage
 from ..local_bathymetry.local_bathy_estimator_factory import local_bathy_estimator_factory
 from ..waves_exceptions import WavesException
 
-<<<<<<< HEAD
-
-from typing import List, TYPE_CHECKING  # @NoMove
-
-from xarray import Dataset  # @NoMove
-
-=======
->>>>>>> b355eed5
 
 if TYPE_CHECKING:
     from .bathy_estimator import BathyEstimator  # @UnusedImport
