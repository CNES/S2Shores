# -*- coding: utf-8 -*-
""" Class performing bathymetry computation using temporal correlation method

:author: Degoul Romain
:organization: CNES
:copyright: 2021 CNES. All rights reserved.
:license: see LICENSE file
:created: 18/06/2021
"""

import os
import numpy as np
from copy import deepcopy
from typing import Optional, TYPE_CHECKING

from matplotlib import gridspec
from matplotlib import pyplot as plt
from matplotlib.colors import Normalize

from ..local_bathymetry.temporal_correlation_bathy_estimator import TemporalCorrelationBathyEstimator
from ..image.image_geometry_types import PointType
from ..image.ortho_sequence import OrthoSequence
from ..waves_exceptions import WavesEstimationError, NotExploitableSinogram, CorrelationComputationError

from .local_bathy_estimator_debug import LocalBathyEstimatorDebug

if TYPE_CHECKING:
    from ..global_bathymetry.bathy_estimator import BathyEstimator  # @UnusedImport


class TemporalCorrelationBathyEstimatorDebug(LocalBathyEstimatorDebug,
                                             TemporalCorrelationBathyEstimator):
    """ Class performing debugging for temporal correlation method
    """

    def __init__(self, location: PointType, ortho_sequence: OrthoSequence,
                 global_estimator: 'BathyEstimator',
                 selected_directions: Optional[np.ndarray] = None) -> None:
        super().__init__(location, ortho_sequence, global_estimator, selected_directions)
        self._figure = plt.figure(constrained_layout=True)
        self._nb_estimation = 0
        self._gs = None

    def run(self) -> None:
        try:
<<<<<<< HEAD
            super().run()
        except WavesEstimationError as excp:
            self.explore_results()
            raise excp
        except NotExploitableSinogram as excp:
            self.initialize_figure()
            self.show_thumbnail()
            self.show_correlation_matrix()
            self.show_radon_matrix()
            self.show_failed_sinogram()
            self.dump_figure()
            raise excp
        except CorrelationComputationError as excp:
            self.initialize_figure()
            self.show_thumbnail()
            self.print_correlation_matrix_error()
            self.dump_figure()
            raise excp

    def initialize_figure(self) -> None:
        """ Initialize figures display
        """
        self._nb_estimation = len(self.metrics['pointed_estimations'])
        self._gs = gridspec.GridSpec(
            2 + self._nb_estimation,
            3,
            figure=self._figure)

    def show_thumbnail(self) -> None:
        """ Show first frame in sequence for a debug point
        """
        # First diagram : first image of the sequence
        first_image = self.ortho_sequence[0].pixels
        subfigure = self._figure.add_subplot(self._gs[0, 0])
        imin = np.min(first_image)
        imax = np.max(first_image)
        subfigure.imshow(first_image, norm=Normalize(vmin=imin, vmax=imax))
        (l_1, l_2) = np.shape(first_image)
        radius = min(l_1, l_2) / 3
        if 'directions' in self.metrics:
            for direction in self.metrics['directions']:
                cartesian_dir_x = np.cos(np.deg2rad(direction))
                cartesian_dir_y = -np.sin(np.deg2rad(direction))
                subfigure.arrow(
                    l_1 // 2,
                    l_2 // 2,
                    radius * cartesian_dir_x,
                    radius * cartesian_dir_y)
        plt.title('Thumbnail')

    def show_correlation_matrix(self) -> None:
        """ Show correlation matrix for a debug point
        """
        # Second diagram : correlation matrix
        subfigure = self._figure.add_subplot(self._gs[0, 1])
        imin = np.min(self.correlation_image.pixels)
        imax = np.max(self.correlation_image.pixels)
        subfigure.imshow(self.correlation_image.pixels, norm=Normalize(vmin=imin, vmax=imax))
        (l_1, l_2) = np.shape(self.correlation_image.pixels)
        radius = min(l_1, l_2) / 3
        if 'directions' in self.metrics:
            for direction in self.metrics['directions']:
                cartesian_dir_x = np.cos(np.deg2rad(direction))
                cartesian_dir_y = -np.sin(np.deg2rad(direction))
                subfigure.arrow(
                    l_1 // 2,
                    l_2 // 2,
                    radius * cartesian_dir_x,
                    radius * cartesian_dir_y)
        plt.title('Correlation matrix')

    def show_radon_matrix(self) -> None:
        """ Show radon matrix for a debug point
        """
        # Third diagram : Radon transform & maximum variance
        subfigure = self._figure.add_subplot(self._gs[1, :2])
        radon_array, _ = self.metrics['radon_transform'].get_as_arrays()
        nb_directions, _ = radon_array.shape
        directions = self.selected_directions
        min_dir = np.min(directions)
        max_dir = np.max(directions)
        subfigure.imshow(radon_array, interpolation='nearest', aspect='auto',
                         origin='lower', extent=[min_dir, max_dir, 0, nb_directions])
        l_1, _ = np.shape(radon_array)
        plt.plot(self.selected_directions, l_1 * self._metrics['variances'] /
                 np.max(self._metrics['variances']), 'r')
        if 'directions' in self.metrics:
            for direction in self.metrics['directions']:
                subfigure.arrow(direction, 0, 0, l_1)
                plt.annotate(f"{direction} °",
                             (direction + 5, 10), color='orange', fontsize=8)
        plt.title('Radon matrix')

    def show_sinogram(self) -> None:
        """ Show sinogram for a debug point
        """
        # Fourth diagram : Sinogram & wave length computation
        list_infos_sinogram = self.metrics['list_infos_sinogram']
        nb_sinograms = 0
        for sinogram_max_var, wave_length_zeros, max_indices in list_infos_sinogram:
            subfigure = self._figure.add_subplot(self._gs[2 + nb_sinograms, :2])
            x_axis = np.arange(-(len(sinogram_max_var) // 2), len(sinogram_max_var) // 2 + 1)
            if sinogram_max_var is not None:
                subfigure.plot(x_axis, sinogram_max_var)
            if wave_length_zeros is not None:
                subfigure.plot(x_axis[wave_length_zeros],
                               sinogram_max_var[wave_length_zeros], 'ro')
            if max_indices is not None:
                subfigure.plot(x_axis[max_indices],
                               sinogram_max_var[max_indices], 'go')
            nb_sinograms = nb_sinograms + 1
        plt.title('Sinogram')

    def show_failed_sinogram(self) -> None:
        """ Show sinogram on which computation has failed
        """
        # Fourth diagram : Sinogram & wave length computation
        subfigure = self._figure.add_subplot(self._gs[2, :2])
        sinogram_max_var = self.metrics['sinogram_max_var']
        x_axis = np.arange(-(len(sinogram_max_var) // 2), len(sinogram_max_var) // 2 + 1)
        subfigure.plot(x_axis, sinogram_max_var)

    def show_values(self) -> None:
        """ Show physical values for a debug point
        """
        # Fifth  diagram
        nb_sinograms = 0
        pointed_estimations = self.metrics['pointed_estimations']
        for pointed_estimation in pointed_estimations:
            if pointed_estimation:
                subfigure = self._figure.add_subplot(self._gs[2 + nb_sinograms, 2])
                subfigure.axis('off')
                celerities = pointed_estimation.get_attribute('celerity')
                celerities = [round(celerity, 2) for celerity in celerities]
                distances = pointed_estimation.get_attribute('delta_position')
                linerities = pointed_estimation.get_attribute('linearity')
                linerities = [round(linearity, 2) for linearity in linerities]
                pointed_estimation_tmp = deepcopy(pointed_estimation)
                pointed_estimation.remove_unphysical_wave_fields()
                pointed_estimation.sort_on_attribute('linearity', reverse=False)
                if pointed_estimation:
                    estimation = pointed_estimation[0]
                    subfigure.annotate(f'direction = {estimation.direction}\n'
                                       f'wave_length = {estimation.wavelength}\n'
                                       f' dx = {distances} \n'
                                       f' c = {celerities} \n ckg = {linerities}\n'
                                       f' chosen_celerity = {estimation.celerity}\n'
                                       f' depth = {estimation.depth}',
                                       (0, 0), color='g', fontsize=8)
                else:
                    estimation = pointed_estimation_tmp[0]
                    subfigure.annotate(f'direction = {estimation.direction}\n'
                                       f'wave_length = {estimation.wavelength} \n'
                                       f' dx = {distances} \n'
                                       f' c = {celerities} \n ckg = {linerities}\n'
                                       f' No estimations have been found', (0, 0), color='g', fontsize=8)
                nb_sinograms = nb_sinograms + 1

    def print_correlation_matrix_error(self) -> None:
        """ Display a message for correlation matrix error in debug image
        """
        subfigure = self._figure.add_subplot(self._gs[1, :2])
        subfigure.axis('off')
        subfigure.annotate('Correlation can not be computed',
                           (0, 0), color='g', fontsize=8)

    def dump_figure(self) -> None:
        """ Save figure for a debug point
        """
        if self.global_estimator.debug_path:
            self._figure.savefig(
                os.path.join(
                    self.global_estimator.debug_path,
                    f'Infos_point_{self.location[0]}_{self.location[1]}.png'),
                dpi=300)
        plt.close()

    def explore_results(self) -> None:
        """ Full routine for debugging point
        """
        self.initialize_figure()
        self.show_thumbnail()
        self.show_correlation_matrix()
        self.show_radon_matrix()
        self.show_sinogram()
        self.show_values()
        self.dump_figure()
=======
            wave_estimation = self.bathymetry_estimations[0]
            wave_direction = wave_estimation.direction
            wave_wavelength = wave_estimation.wavelength
            wave_celerity = wave_estimation.celerity
            wave_depth = wave_estimation.depth

            metrics = self.metrics
            # Note that wave direction is clockwise origin east
            px = np.cos(np.deg2rad(wave_direction))
            py = -np.sin(np.deg2rad(wave_direction))
            first_image = self.ortho_sequence[0].pixels
            correlation_matrix = self.correlation_image.pixels
            sinogram_max_var = metrics['sinogram_max_var']
            x = metrics['x_axis']
            interval = metrics['interval']
            debug_path = self.global_estimator.debug_path

            fig = plt.figure(constrained_layout=True)
            gs = gridspec.GridSpec(5, 2, figure=fig)

            # First diagram : first image of the sequence
            ax = fig.add_subplot(gs[0, 0])
            imin = np.min(first_image)
            imax = np.max(first_image)
            ax.imshow(first_image, norm=Normalize(vmin=imin, vmax=imax))
            (l1, l2) = np.shape(first_image)
            radius = min(l1, l2) / 3
            ax.arrow(l1 // 2, l2 // 2, radius * px, radius * py)
            plt.title('Thumbnail')

            # Second diagram : correlation matrix
            ax2 = fig.add_subplot(gs[0, 1])
            imin = np.min(correlation_matrix)
            imax = np.max(correlation_matrix)
            ax2.imshow(correlation_matrix, norm=Normalize(vmin=imin, vmax=imax))
            (l1, l2) = np.shape(correlation_matrix)
            radius = min(l1, l2) / 3
            ax2.arrow(l1 // 2, l2 // 2, radius * px, radius * py)
            plt.title('Correlation matrix')

            # Third diagram : Radon transform & maximum variance
            ax3 = fig.add_subplot(gs[1, :2])
            radon_array, _ = metrics['radon_transform'].get_as_arrays()
            s1, _ = radon_array.shape
            directions = self.selected_directions
            d1 = np.min(directions)
            d2 = np.max(directions)
            ax3.imshow(radon_array, interpolation='nearest', aspect='auto',
                       origin='lower', extent=[d1, d2, 0, s1])
            l1, _ = np.shape(radon_array)
            plt.plot(self.selected_directions, l1 * metrics['variances'] /
                     np.max(metrics['variances']), 'r')
            ax3.arrow(wave_direction, 0, 0, l1)
            plt.annotate('%d °' % wave_direction, (wave_direction + 5, 10), color='orange')
            plt.title('Radon matrix')

            # Fourth diagram : Sinogram & wave length computation
            ax4 = fig.add_subplot(gs[2, :2])

            ax4.plot(x, sinogram_max_var)
            ax4.scatter(x[interval], sinogram_max_var[interval], s=4 *
                        mpl.rcParams['lines.markersize'], c='orange')
            min_limit_x = np.min(x)
            min_limit_y = np.min(sinogram_max_var)
            ax4.plot(x[metrics['wave_length_zeros']],
                     sinogram_max_var[metrics['wave_length_zeros']], 'ro')
            ax4.plot(x[metrics['max_indices']],
                     sinogram_max_var[metrics['max_indices']], 'go')

            ax4.annotate('depth = {:.2f}'.format(wave_depth),
                         (min_limit_x, min_limit_y), color='orange')
            plt.title('Sinogram')

            # Fifth  diagram
            ax5 = fig.add_subplot(gs[3, :2])
            ax5.axis('off')
            distances = metrics['distances']
            celerities = metrics['celerities']
            linearity_coefficients = metrics['linearity_coefficients']
            chain_celerities = ' '.join([f'{celerity:.2f} | ' for celerity in celerities])
            chain_coefficients = ' '.join(
                [f'{coefficient:.2f} | ' for coefficient in linearity_coefficients])
            chain_dx = ' '.join([f'{distance:.2f} | ' for distance in distances])
            ax5.annotate(f'wave_length = {wave_wavelength} \n dx = {chain_dx} \n'
                         f' c = {chain_celerities} \n ckg = {chain_coefficients}\n'
                         f' chosen_celerity = {wave_celerity}', (0, 0), color='g')
            fig.savefig(os.path.join(
                debug_path, f'Infos_point_{self.location.x}_{self.location.y}.png'), dpi=300)
        except Exception as excp:
            print(f'Bathymetry debug failed: {str(excp)}')
>>>>>>> 5cf8b69d
<|MERGE_RESOLUTION|>--- conflicted
+++ resolved
@@ -43,7 +43,6 @@
 
     def run(self) -> None:
         try:
-<<<<<<< HEAD
             super().run()
         except WavesEstimationError as excp:
             self.explore_results()
@@ -217,7 +216,7 @@
             self._figure.savefig(
                 os.path.join(
                     self.global_estimator.debug_path,
-                    f'Infos_point_{self.location[0]}_{self.location[1]}.png'),
+                    f'Infos_point_{self.location.x}_{self.location.y}.png'),
                 dpi=300)
         plt.close()
 
@@ -230,96 +229,4 @@
         self.show_radon_matrix()
         self.show_sinogram()
         self.show_values()
-        self.dump_figure()
-=======
-            wave_estimation = self.bathymetry_estimations[0]
-            wave_direction = wave_estimation.direction
-            wave_wavelength = wave_estimation.wavelength
-            wave_celerity = wave_estimation.celerity
-            wave_depth = wave_estimation.depth
-
-            metrics = self.metrics
-            # Note that wave direction is clockwise origin east
-            px = np.cos(np.deg2rad(wave_direction))
-            py = -np.sin(np.deg2rad(wave_direction))
-            first_image = self.ortho_sequence[0].pixels
-            correlation_matrix = self.correlation_image.pixels
-            sinogram_max_var = metrics['sinogram_max_var']
-            x = metrics['x_axis']
-            interval = metrics['interval']
-            debug_path = self.global_estimator.debug_path
-
-            fig = plt.figure(constrained_layout=True)
-            gs = gridspec.GridSpec(5, 2, figure=fig)
-
-            # First diagram : first image of the sequence
-            ax = fig.add_subplot(gs[0, 0])
-            imin = np.min(first_image)
-            imax = np.max(first_image)
-            ax.imshow(first_image, norm=Normalize(vmin=imin, vmax=imax))
-            (l1, l2) = np.shape(first_image)
-            radius = min(l1, l2) / 3
-            ax.arrow(l1 // 2, l2 // 2, radius * px, radius * py)
-            plt.title('Thumbnail')
-
-            # Second diagram : correlation matrix
-            ax2 = fig.add_subplot(gs[0, 1])
-            imin = np.min(correlation_matrix)
-            imax = np.max(correlation_matrix)
-            ax2.imshow(correlation_matrix, norm=Normalize(vmin=imin, vmax=imax))
-            (l1, l2) = np.shape(correlation_matrix)
-            radius = min(l1, l2) / 3
-            ax2.arrow(l1 // 2, l2 // 2, radius * px, radius * py)
-            plt.title('Correlation matrix')
-
-            # Third diagram : Radon transform & maximum variance
-            ax3 = fig.add_subplot(gs[1, :2])
-            radon_array, _ = metrics['radon_transform'].get_as_arrays()
-            s1, _ = radon_array.shape
-            directions = self.selected_directions
-            d1 = np.min(directions)
-            d2 = np.max(directions)
-            ax3.imshow(radon_array, interpolation='nearest', aspect='auto',
-                       origin='lower', extent=[d1, d2, 0, s1])
-            l1, _ = np.shape(radon_array)
-            plt.plot(self.selected_directions, l1 * metrics['variances'] /
-                     np.max(metrics['variances']), 'r')
-            ax3.arrow(wave_direction, 0, 0, l1)
-            plt.annotate('%d °' % wave_direction, (wave_direction + 5, 10), color='orange')
-            plt.title('Radon matrix')
-
-            # Fourth diagram : Sinogram & wave length computation
-            ax4 = fig.add_subplot(gs[2, :2])
-
-            ax4.plot(x, sinogram_max_var)
-            ax4.scatter(x[interval], sinogram_max_var[interval], s=4 *
-                        mpl.rcParams['lines.markersize'], c='orange')
-            min_limit_x = np.min(x)
-            min_limit_y = np.min(sinogram_max_var)
-            ax4.plot(x[metrics['wave_length_zeros']],
-                     sinogram_max_var[metrics['wave_length_zeros']], 'ro')
-            ax4.plot(x[metrics['max_indices']],
-                     sinogram_max_var[metrics['max_indices']], 'go')
-
-            ax4.annotate('depth = {:.2f}'.format(wave_depth),
-                         (min_limit_x, min_limit_y), color='orange')
-            plt.title('Sinogram')
-
-            # Fifth  diagram
-            ax5 = fig.add_subplot(gs[3, :2])
-            ax5.axis('off')
-            distances = metrics['distances']
-            celerities = metrics['celerities']
-            linearity_coefficients = metrics['linearity_coefficients']
-            chain_celerities = ' '.join([f'{celerity:.2f} | ' for celerity in celerities])
-            chain_coefficients = ' '.join(
-                [f'{coefficient:.2f} | ' for coefficient in linearity_coefficients])
-            chain_dx = ' '.join([f'{distance:.2f} | ' for distance in distances])
-            ax5.annotate(f'wave_length = {wave_wavelength} \n dx = {chain_dx} \n'
-                         f' c = {chain_celerities} \n ckg = {chain_coefficients}\n'
-                         f' chosen_celerity = {wave_celerity}', (0, 0), color='g')
-            fig.savefig(os.path.join(
-                debug_path, f'Infos_point_{self.location.x}_{self.location.y}.png'), dpi=300)
-        except Exception as excp:
-            print(f'Bathymetry debug failed: {str(excp)}')
->>>>>>> 5cf8b69d
+        self.dump_figure()