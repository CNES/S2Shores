# -*- coding: utf-8 -*-
import os
from typing import TYPE_CHECKING  # @NoMove

from matplotlib import gridspec
from matplotlib import pyplot as plt
from matplotlib.colors import Normalize
import matplotlib as mpl
from ..bathy_physics import funLinearC_k

import numpy as np

from ..bathy_physics import funLinearC_k


if TYPE_CHECKING:
    from ..local_bathymetry.temporal_correlation_bathy_estimator import \
        TemporalCorrelationBathyEstimator


def temporal_method_debug(temporal_estimator: 'TemporalCorrelationBathyEstimator') -> None:
    # FIXME : Handle severals wave_estimations
    ######################################################
    wave_estimation = temporal_estimator.waves_fields_estimations[0]
    wave_direction = wave_estimation.direction
    wave_wavelength = wave_estimation.wavelength
    wave_celerity = wave_estimation.celerity
    wave_period = wave_estimation.period
    ######################################################
    fig = plt.figure(constrained_layout=True)
    gs = gridspec.GridSpec(5, 3, figure=fig)

    # First diagram : first image of the sequence
    image = temporal_estimator.images_sequence[0].pixels
    imin = np.min(image)
    imax = np.max(image)
    ax = fig.add_subplot(gs[0, 0])
    ax.imshow(image, norm=Normalize(vmin=imin, vmax=imax))
    (l1, l2) = np.shape(image)
    radius = min(l1, l2) / 2
    ax.arrow(l1 // 2, l2 // 2, np.cos(np.deg2rad(wave_direction)) * (radius // 2),
             -np.sin(np.deg2rad(wave_direction)) * (radius // 2))
    plt.title('Thumbnail')

    # Second diagram : correlation matrix
    ax2 = fig.add_subplot(gs[0, 1])
<<<<<<< HEAD
    correlation_matrix = temporal_estimator.correlation_image.pixels
    imin = np.min(correlation_matrix)
    imax = np.max(correlation_matrix)
    plt.imshow(correlation_matrix, norm=Normalize(vmin=imin, vmax=imax))
    (l1, l2) = np.shape(correlation_matrix)
=======
    correlation = temporal_estimator.correlation_image.pixels
    imin = np.min(correlation)
    imax = np.max(correlation)
    plt.imshow(correlation, norm=Normalize(vmin=imin, vmax=imax))
    (l1, l2) = np.shape(correlation)
>>>>>>> 76d197fa
    index = np.argmax(temporal_estimator.metrics['variances'])
    ax2.arrow(l1 // 2, l2 // 2,
              np.cos(np.deg2rad(wave_direction)) * (l1 // 4),
              -np.sin(np.deg2rad(wave_direction)) * (l1 // 4))
    plt.title('Correlation matrix')

    # Third diagram : Radon transform & maximum variance
    ax3 = fig.add_subplot(gs[1, :2])
    radon_array, _ = temporal_estimator.radon_transform.get_as_arrays()
    ax3.imshow(radon_array, interpolation='nearest', aspect='auto', origin='lower')
    (l1, l2) = np.shape(radon_array)
    plt.plot(
        l1 *
        temporal_estimator.metrics['variances'] /
        np.max(
            temporal_estimator.metrics['variances']),
        'r')
    ax3.arrow(index, 0, 0, l1)
    plt.annotate('%d °' % wave_direction, (index + 5, 10), color='orange')
    plt.title('Radon matrix')

    # Fourth diagram : Sinogram & wave length computation
    ax4 = fig.add_subplot(gs[2, :2])
    sinogram_max_var = temporal_estimator.metrics['sinogram_max_var']
    length_signal = len(sinogram_max_var)
    left_limit = max(int(length_signal / 2 - wave_wavelength / 2), 0)
    x = np.linspace(-length_signal // 2, length_signal // 2, length_signal)
    y = sinogram_max_var
    ax4.plot(x, y)
<<<<<<< HEAD
    ax4.scatter(x[temporal_estimator._metrics['interval']],
                y[temporal_estimator._metrics['interval']], s=4 * mpl.rcParams['lines.markersize'],
                c='orange')
    min_limit_x = np.min(x)
    min_limit_y = np.min(y)
    ax4.plot(x[temporal_estimator._metrics['wave_length_zeros']],
             y[temporal_estimator._metrics['wave_length_zeros']], 'ro')
    ax4.plot(x[temporal_estimator._metrics['max_indice']],
             y[temporal_estimator._metrics['max_indice']], 'go')

    bathy = funLinearC_k(1 / wave_estimation.wavelength, wave_estimation.celerity, 0.01, 9.8)
=======
    min_limit_x = np.min(x)
    min_limit_y = np.min(y)
    ax4.plot(x[temporal_estimator.metrics['wave_length_zeros']],
             y[temporal_estimator.metrics['wave_length_zeros']], 'ro')
    ax4.annotate('L=%d m' % wave_wavelength, (0, np.min(sinogram_max_var)), color='r')
    ax4.arrow(
        x[int(length_signal / 2 + wave_wavelength / (2 * temporal_estimator.spatial_resolution))],
        np.min(sinogram_max_var), 0,
        np.abs(np.min(sinogram_max_var)) + np.max(
            sinogram_max_var), linestyle='dashed',
        color='g')
    ax4.arrow(
        x[int(length_signal / 2 - wave_wavelength / (2 * temporal_estimator.spatial_resolution))],
        np.min(sinogram_max_var), 0,
        np.abs(np.min(sinogram_max_var)) + np.max(
            sinogram_max_var), linestyle='dashed',
        color='g')
    argmax = np.argmax(temporal_estimator.metrics['sinogram_period'])
    ax4.plot(x[argmax + left_limit], sinogram_period[argmax], 'go')
    ax4.arrow(x[int(length_signal / 2)], 0,
              x[argmax + left_limit], 0, color='g')
    ax4.annotate('c = {:.2f} / {:.2f} = {:.2f} m/s'.format(temporal_estimator.metrics['dephasing'],
                                                           temporal_estimator.metrics['delta_time'],
                                                           wave_celerity), (0, 0), color='orange')
    bathy = funLinearC_k(1 / wave_wavelength, wave_celerity, 0.01, 9.8)
>>>>>>> 76d197fa
    ax4.annotate('depth = {:.2f}'.format(bathy), (min_limit_x, min_limit_y), color='orange')
    plt.title('Sinogram')

    # Fifth  diagram : Temporal reconstruction
    ax5 = fig.add_subplot(gs[3, :2])
    temporal_signal = temporal_estimator.metrics['temporal_signal']
    ax5.plot(temporal_signal)
    ax5.plot(temporal_estimator.metrics['arg_temporal_peaks_max'],
             temporal_signal[temporal_estimator.metrics['arg_temporal_peaks_max']], 'ro')
    ax5.annotate('T={:.2f} s'.format(wave_period),
                 (0, np.min(temporal_signal)), color='r')
    plt.title('Temporal reconstruction')
    ax5.axis('off')
    ax5.annotate('wave_length = %d \n dx = |dx| = %d \n nb_l = %d \n propagated distance =dx + nb_l*wave_length = %d m \n t_offshore = %f \n c = %f / %f = %f m/s' % (wave_estimation.wavelength, temporal_estimator._metrics['dx'], temporal_estimator._metrics['nb_l'], temporal_estimator._metrics['dephasing'], temporal_estimator._metrics['t_offshore'], temporal_estimator._metrics['dephasing'], temporal_estimator._metrics['delta_time'], wave_estimation.celerity),
                 (0, 0), color='g')

    print('PATH')
    print(os.path.join(temporal_estimator.local_estimator_params.DEBUG_PATH))
    fig.savefig(os.path.join(temporal_estimator.local_estimator_params.DEBUG_PATH,
                             f'Infos_point_{temporal_estimator.location[0]}_{temporal_estimator.location[1]}.png'), dpi=300)<|MERGE_RESOLUTION|>--- conflicted
+++ resolved
@@ -9,8 +9,6 @@
 from ..bathy_physics import funLinearC_k
 
 import numpy as np
-
-from ..bathy_physics import funLinearC_k
 
 
 if TYPE_CHECKING:
@@ -44,19 +42,11 @@
 
     # Second diagram : correlation matrix
     ax2 = fig.add_subplot(gs[0, 1])
-<<<<<<< HEAD
     correlation_matrix = temporal_estimator.correlation_image.pixels
     imin = np.min(correlation_matrix)
     imax = np.max(correlation_matrix)
     plt.imshow(correlation_matrix, norm=Normalize(vmin=imin, vmax=imax))
     (l1, l2) = np.shape(correlation_matrix)
-=======
-    correlation = temporal_estimator.correlation_image.pixels
-    imin = np.min(correlation)
-    imax = np.max(correlation)
-    plt.imshow(correlation, norm=Normalize(vmin=imin, vmax=imax))
-    (l1, l2) = np.shape(correlation)
->>>>>>> 76d197fa
     index = np.argmax(temporal_estimator.metrics['variances'])
     ax2.arrow(l1 // 2, l2 // 2,
               np.cos(np.deg2rad(wave_direction)) * (l1 // 4),
@@ -86,7 +76,6 @@
     x = np.linspace(-length_signal // 2, length_signal // 2, length_signal)
     y = sinogram_max_var
     ax4.plot(x, y)
-<<<<<<< HEAD
     ax4.scatter(x[temporal_estimator._metrics['interval']],
                 y[temporal_estimator._metrics['interval']], s=4 * mpl.rcParams['lines.markersize'],
                 c='orange')
@@ -98,33 +87,6 @@
              y[temporal_estimator._metrics['max_indice']], 'go')
 
     bathy = funLinearC_k(1 / wave_estimation.wavelength, wave_estimation.celerity, 0.01, 9.8)
-=======
-    min_limit_x = np.min(x)
-    min_limit_y = np.min(y)
-    ax4.plot(x[temporal_estimator.metrics['wave_length_zeros']],
-             y[temporal_estimator.metrics['wave_length_zeros']], 'ro')
-    ax4.annotate('L=%d m' % wave_wavelength, (0, np.min(sinogram_max_var)), color='r')
-    ax4.arrow(
-        x[int(length_signal / 2 + wave_wavelength / (2 * temporal_estimator.spatial_resolution))],
-        np.min(sinogram_max_var), 0,
-        np.abs(np.min(sinogram_max_var)) + np.max(
-            sinogram_max_var), linestyle='dashed',
-        color='g')
-    ax4.arrow(
-        x[int(length_signal / 2 - wave_wavelength / (2 * temporal_estimator.spatial_resolution))],
-        np.min(sinogram_max_var), 0,
-        np.abs(np.min(sinogram_max_var)) + np.max(
-            sinogram_max_var), linestyle='dashed',
-        color='g')
-    argmax = np.argmax(temporal_estimator.metrics['sinogram_period'])
-    ax4.plot(x[argmax + left_limit], sinogram_period[argmax], 'go')
-    ax4.arrow(x[int(length_signal / 2)], 0,
-              x[argmax + left_limit], 0, color='g')
-    ax4.annotate('c = {:.2f} / {:.2f} = {:.2f} m/s'.format(temporal_estimator.metrics['dephasing'],
-                                                           temporal_estimator.metrics['delta_time'],
-                                                           wave_celerity), (0, 0), color='orange')
-    bathy = funLinearC_k(1 / wave_wavelength, wave_celerity, 0.01, 9.8)
->>>>>>> 76d197fa
     ax4.annotate('depth = {:.2f}'.format(bathy), (min_limit_x, min_limit_y), color='orange')
     plt.title('Sinogram')
 
@@ -138,7 +100,7 @@
                  (0, np.min(temporal_signal)), color='r')
     plt.title('Temporal reconstruction')
     ax5.axis('off')
-    ax5.annotate('wave_length = %d \n dx = |dx| = %d \n nb_l = %d \n propagated distance =dx + nb_l*wave_length = %d m \n t_offshore = %f \n c = %f / %f = %f m/s' % (wave_estimation.wavelength, temporal_estimator._metrics['dx'], temporal_estimator._metrics['nb_l'], temporal_estimator._metrics['dephasing'], temporal_estimator._metrics['t_offshore'], temporal_estimator._metrics['dephasing'], temporal_estimator._metrics['delta_time'], wave_estimation.celerity),
+    ax5.annotate('wave_length = %d \n dx = |dx| = %d \n nb_l = %d \n propagated distance =dx + nb_l*wave_length = %d m \n t_offshore = %f \n c = %f / %f = %f m/s' % (wave_estimation.wavelength, temporal_estimator._metrics['dx'], temporal_estimator._metrics['nb_l'], temporal_estimator._metrics['dephasing'], temporal_estimator._metrics['t_offshore'], temporal_estimator._metrics['dephasing'], temporal_estimator._metrics['propagation_duration'], wave_estimation.celerity),
                  (0, 0), color='g')
 
     print('PATH')
