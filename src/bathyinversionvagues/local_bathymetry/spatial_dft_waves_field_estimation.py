--- conflicted
+++ resolved
@@ -44,37 +44,18 @@
         if np.isnan(self._delta_phase) or self._delta_phase == 0:
             self.period = np.nan
         else:
-<<<<<<< HEAD
-            self.period = self.delta_time * (2 * np.pi / self._delta_phase)
-            if self.period < 0.:
+            period = self.delta_time * (2 * np.pi / self._delta_phase)
+            if period < 0.:
                 # delta_phase and delta_time have opposite signs, nothing to correct.
                 # period must be positive
-                self.period = abs(self.period)
+                period = abs(period)
             else:
                 # delta_phase and delta_time have same signs, propagation direction must be inverted
-=======
-            period = self.delta_time * (2 * np.pi / self._delta_phase)
-            if period < 0.:
-                # delta_phase and delta_time have opposite signs, thus we must correct quantities.
-                period = abs(period)
-                # FIXME: should we make delta_phase positive?
-                # self._delta_phase = abs(self._delta_phase)
-                # Propagation direction must be inverted
-                # TODO: uncomment for final results.
->>>>>>> 98681028
                 if self.direction < 0:
                     self.direction += 180
                 else:
                     self.direction -= 180
-<<<<<<< HEAD
-=======
             self.period = period
-            # TODO: remove (added to retrieve Erwin's results)
-            if self.direction < 0:
-                self.direction += 180
-            else:
-                self.direction -= 180
->>>>>>> 98681028
 
     @property
     def delta_phase_ratio(self) -> float:
