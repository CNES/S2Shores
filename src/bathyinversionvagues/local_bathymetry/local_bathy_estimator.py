--- conflicted
+++ resolved
@@ -11,12 +11,6 @@
 from abc import abstractmethod, ABC
 from copy import deepcopy
 
-<<<<<<< HEAD
-import numpy as np
-
-from ..data_model.waves_field_estimation import WavesFieldEstimation
-from ..data_model.waves_fields_estimations import WavesFieldsEstimations
-=======
 from typing import Dict, Any, Optional, Type, TYPE_CHECKING  # @NoMove
 
 import numpy as np
@@ -24,17 +18,10 @@
 from ..data_model.bathymetry_sample_estimation import BathymetrySampleEstimation
 from ..data_model.bathymetry_sample_estimations import BathymetrySampleEstimations
 from ..data_providers.delta_time_provider import NoDeltaTimeValueError
->>>>>>> b355eed5
 from ..image.image_geometry_types import PointType
 from ..image.ortho_sequence import OrthoSequence, FrameIdType
 from ..image_processing.waves_image import ImageProcessingFilters
 from ..waves_exceptions import SequenceImagesError
-<<<<<<< HEAD
-
-
-from typing import Dict, Any, List, Optional, Type, TYPE_CHECKING  # @NoMove
-=======
->>>>>>> b355eed5
 
 
 if TYPE_CHECKING:
@@ -168,48 +155,10 @@
         """ Creates the BathymetrySampleEstimation instance where the local estimator will store its
         estimation.
 
-<<<<<<< HEAD
-    @abstractmethod
-    def is_waves_field_valid(self, waves_field_estimation: WavesFieldEstimation) -> bool:
-        """  validate a waves field estimation based on local estimator specific criteria.
-
-        :param waves_field_estimation: a waves field estimation to validate
-        :returns: True is the waves field is valid, False otherwise
-        """
-
-    def validate_waves_fields(self) -> None:
-        """  Remove non physical waves fields
-        """
-        # Filter non physical waves fields and bathy estimations
-        # We iterate over a copy of the list in order to keep waves_fields_estimations unaffected
-        # on its specific attributes inside the loops.
-        for estimation in list(self.waves_fields_estimations):
-            if (estimation.period < self.global_estimator.waves_period_min or
-                    estimation.period > self.global_estimator.waves_period_max):
-                self.waves_fields_estimations.remove(estimation)
-        for estimation in list(self.waves_fields_estimations):
-            if (estimation.linearity < self.global_estimator.waves_linearity_min or
-                    estimation.linearity > self.global_estimator.waves_linearity_max):
-                self.waves_fields_estimations.remove(estimation)
-        for estimation in list(self.waves_fields_estimations):
-            if not self.is_waves_field_valid(estimation):
-                self.waves_fields_estimations.remove(estimation)
-
-    def create_waves_field_estimation(self, direction: float, wavelength: float
-                                      ) -> WavesFieldEstimation:
-        """ Creates the WavesFieldEstimation instance where the local estimator will store its
-        estimations.
-
-        :param direction: the propagation direction of the waves field (degrees measured clockwise
-                          from the North).
-        :param wavelength: the wavelength of the waves field
-        :returns: an initialized instance of WavesFilesEstimation to be filled in further on.
-=======
         :param direction: the propagation direction of the wave field (degrees measured
                           counterclockwise from the East).
         :param wavelength: the wavelength of the wave field
         :returns: an initialized instance of BathymetrySampleEstimation to be filled in further on.
->>>>>>> b355eed5
         """
         bathy_estimation = self.wave_field_estimation_cls(
             self.gravity,
@@ -221,23 +170,7 @@
         bathy_estimation.direction = direction
         bathy_estimation.wavelength = wavelength
 
-<<<<<<< HEAD
-        return waves_field_estimation
-
-    def store_estimation(self, waves_field_estimation: WavesFieldEstimation) -> None:
-        """ Store a single estimation into the estimations list
-
-        :param waves_field_estimation: a new estimation to store for this local bathy estimator
-        """
-        stored_wavelengths = [estimation.wavelength for estimation in self.waves_fields_estimations]
-        stored_directions = [estimation.direction for estimation in self.waves_fields_estimations]
-        # Remove duplicates: store estimation only if it is not already stored
-        if (waves_field_estimation.wavelength not in stored_wavelengths or
-                waves_field_estimation.direction not in stored_directions):
-            self.waves_fields_estimations.append(waves_field_estimation)
-=======
         return bathy_estimation
->>>>>>> b355eed5
 
     @property
     def bathymetry_estimations(self) -> BathymetrySampleEstimations:
