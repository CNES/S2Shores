# -*- coding: utf-8 -*-
""" Base class for the estimators of waves fields from several images taken at a small
time intervals.

:author: Alain Giros
:organization: CNES
:copyright: 2021 CNES. All rights reserved.
:license: see LICENSE file
:created: 5 mars 2021
"""
from abc import abstractmethod, ABC
from copy import deepcopy

from typing import Dict, Any, List, Optional, Type, TYPE_CHECKING  # @NoMove

import numpy as np

from ..image_processing.waves_image import WavesImage, ImageProcessingFilters
from ..waves_exceptions import SequenceImagesError
from .waves_field_estimation import WavesFieldEstimation
from .waves_fields_estimations import WavesFieldsEstimations


if TYPE_CHECKING:
    from ..global_bathymetry.bathy_estimator import BathyEstimator  # @UnusedImport


class LocalBathyEstimator(ABC):
    """ Abstract base class of all local bathymetry estimators.
    """

    @property
    @classmethod
    @abstractmethod
    def waves_field_estimation_cls(cls) -> Type[WavesFieldEstimation]:
        """ :returns: a class inheriting from WavesFieldEstimation to use for storing an estimation.
        """

    def __init__(self, images_sequence: List[WavesImage], global_estimator: 'BathyEstimator',
                 waves_fields_estimations: WavesFieldsEstimations,
                 selected_directions: Optional[np.ndarray] = None) -> None:
        """ Constructor

        :param images_sequence: a list of superimposed local images centered around the position
                                where the estimator is working.
        :param global_estimator: a global bathymetry estimator able to provide the services needed
                                 by this local bathymetry estimator (access to parameters,
                                 data providers, debugging, ...)
        :param waves_fields_estimations: the waves fields estimations set in which the local
                                         bathymetry estimator will store its estimations.
        :param selected_directions: the set of directions onto which the sinogram must be computed
        :raise SequenceImagesError: when sequence can no be exploited
        """
        if not images_sequence:
            raise SequenceImagesError('Sequence images is empty')
        spatial_resolution = images_sequence[0].resolution
        shape = images_sequence[0].pixels.shape
        for wave_image in images_sequence[1:]:
            if wave_image.resolution != spatial_resolution:
                raise SequenceImagesError(
                    'Images in sequence do not have same resolution')
            if wave_image.pixels.shape != shape:
                raise SequenceImagesError('Images in sequence do not have same size')

        self.spatial_resolution = spatial_resolution

        self.global_estimator = global_estimator
        self.debug_sample = self.global_estimator.debug_sample
        self.local_estimator_params = self.global_estimator.local_estimator_params

        self.images_sequence = images_sequence
        self.selected_directions = selected_directions

        self._waves_fields_estimations = waves_fields_estimations
<<<<<<< HEAD
=======
        self._position = self.waves_fields_estimations.location
>>>>>>> 383d28cc

        self._delta_time = self.global_estimator.get_delta_time(
            self.global_estimator.bands_identifiers[0],
            self.global_estimator.bands_identifiers[1],
            self.waves_fields_estimations.location)

        self._metrics: Dict[str, Any] = {}

    @property
    @abstractmethod
    def preprocessing_filters(self) -> ImageProcessingFilters:
        """ :returns: A list of functions together with their parameters to be applied
        sequentially to all the images of the sequence before subsequent bathymetry estimation.
        """

    def preprocess_images(self) -> None:
        """ Process the images before doing the bathymetry estimation with a sequence of
        image processing filters.
        """
        for image in self.images_sequence:
            image.apply_filters(self.preprocessing_filters)

    @property
    def gravity(self) -> float:
        """ :returns: the acceleration of the gravity at the working position of the estimator
        """
        return self.waves_fields_estimations.gravity

    # FIXME: At the moment only a pair of images is handled (list is limited to a singleton)
    @property
    def delta_time(self) -> float:
        """ :returns: the time differences between 2 consecutive frames in the image sequence
        """
        return self._delta_time

    @abstractmethod
    def run(self) -> None:
        """  Run the local bathymetry estimation, using some method specific to the inheriting
        class.

        This method stores its results using the store_estimation() method and
        its metrics in _metrics attribute.
        """

    @abstractmethod
    def sort_waves_fields(self) -> None:
        """  Sorts the waves fields on whatever criteria.
        """

    def validate_waves_fields(self) -> None:
        """  Remove non physical waves fields
        """
        # Filter non physical waves fields and bathy estimations
        # We iterate over a copy of the list in order to keep waves_fields_etimations unaffected
        # on its specific attributes
        # for index, estimation in enumerate(list(self.waves_fields_estimations)):
        for estimation in list(self.waves_fields_estimations):
            if (estimation.period < self.global_estimator.waves_period_min or
                    estimation.period > self.global_estimator.waves_period_max):
                self.waves_fields_estimations.remove(estimation)
        for estimation in list(self.waves_fields_estimations):
            if (estimation.linearity < self.global_estimator.waves_linearity_min or
                    estimation.linearity > self.global_estimator.waves_linearity_max):
                self.waves_fields_estimations.remove(estimation)

    def create_waves_field_estimation(self, direction: float, wavelength: float
                                      ) -> WavesFieldEstimation:
        """ Creates the WavesFieldEstimation instance where the local estimator will store its
        estimations.

        :param direction: the propagation direction of the waves field (degrees measured clockwise
                          from the North).
        :param wavelength: the wavelength of the waves field
        :returns: an initialized instance of WavesFilesEstimation to be filled in further on.
        """
        waves_field_estimation = self.waves_field_estimation_cls(
            self.gravity,
            self.global_estimator.depth_estimation_method,
            self.global_estimator.depth_estimation_precision)
        waves_field_estimation.direction = direction
        waves_field_estimation.wavelength = wavelength

        return waves_field_estimation

    def store_estimation(self, waves_field_estimation: WavesFieldEstimation) -> None:
        """ Store a single estimation into the estimations list

        :param waves_field_estimation: a new estimation to store for this local bathy estimator
        """
        self.waves_fields_estimations.append(waves_field_estimation)

    @property
    def waves_fields_estimations(self) -> WavesFieldsEstimations:
        """ :returns: the estimations recorded by this estimator.
        """
        return self._waves_fields_estimations

    @property
    def metrics(self) -> Dict[str, Any]:
        """ :returns: a copy of the dictionary of metrics recorded by this estimator.
                      Used for freeing references to memory expensive data (images, transform, ...)
        """
        return deepcopy(self._metrics)

    def print_estimations_debug(self, step: str) -> None:
        """ Print debugging info on the estimations if the point has been tagged for debugging

        :param step: A string to be printed as header of the debugging info.
        """
        if self.debug_sample:
            print(f'estimations at step: {step}')
            print(self.waves_fields_estimations)


class LocalBathyEstimatorDebug(LocalBathyEstimator):
    """ Abstract class handling begud mode for LocalBathyEstimator
    """

    def run(self) -> None:
        super().run()
        if self.debug_sample:
            self.explore_results()

    @abstractmethod
    def explore_results(self) -> None:
        """ Method called when estimator has run to allow results exploration for debugging purposes
        """<|MERGE_RESOLUTION|>--- conflicted
+++ resolved
@@ -72,10 +72,7 @@
         self.selected_directions = selected_directions
 
         self._waves_fields_estimations = waves_fields_estimations
-<<<<<<< HEAD
-=======
         self._position = self.waves_fields_estimations.location
->>>>>>> 383d28cc
 
         self._delta_time = self.global_estimator.get_delta_time(
             self.global_estimator.bands_identifiers[0],
