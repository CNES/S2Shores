# -*- coding: utf-8 -*-
""" Class handling the information describing a waves field sample..

:author: Alain Giros
:organization: CNES
:copyright: 2021 CNES. All rights reserved.
:license: see LICENSE file
:created: 6 mars 2021
"""
from typing import cast
<<<<<<< HEAD
from ..bathy_physics import period_offshore, funLinearC_k, linearity_indicator
=======

import numpy as np

from ..bathy_physics import period_offshore, depth_from_dispersion
>>>>>>> d16762c0
from .waves_field_sample_dynamics import WavesFieldSampleDynamics


KNOWN_DEPTH_ESTIMATION_METHODS = ['LINEAR']


class WavesFieldSampleBathymetry(WavesFieldSampleDynamics):
    """ This class encapsulates the bathymetric information for a given sample.

    It inherits from WavesFieldSampleDynamics and defines specific attributes related to the
    bathymetry for that sample..
    """

    def __init__(self, gravity: float, depth_estimation_method: str) -> None:
        """ Constructor

        :param gravity: the acceleration of gravity to use (m.s-2)
        :param depth_estimation_method: the name of the depth estimation method to use
        :raises NotImplementedError: when the depth estimation method is unsupported
        """
        if depth_estimation_method not in KNOWN_DEPTH_ESTIMATION_METHODS:
            msg = f'{depth_estimation_method} is not a supported depth estimation method.'
            msg += f' Must be one of {KNOWN_DEPTH_ESTIMATION_METHODS}'
            raise NotImplementedError(msg)

        super().__init__()

        # FIXME: make those attributes abstract ?
        self._gravity = gravity
        self._depth_estimation_method = depth_estimation_method

    @property
    def depth(self) -> float:
        """ The estimated depth

        :returns: The depth (m)
        :raises AttributeError: when the depth estimation method is not supported
        """
        # FIXME: is it necessary to handle a depth_estimation_method ?
        if self._depth_estimation_method == 'LINEAR':
            estimated_depth = depth_from_dispersion(self.wavenumber, self.celerity, self._gravity)
        else:
            msg = 'depth attribute undefined when depth estimation method is not supported'
            raise AttributeError(msg)
        return estimated_depth

    @property
    def linearity(self) -> float:
        """ :returns: a linearity indicator for depth estimation (unitless) """
        return cast(float, linearity_indicator(self.wavelength, self.celerity, self._gravity))

    @property
    def period_offshore(self) -> float:
        """ :returns: The offshore period (s) """
<<<<<<< HEAD
        return cast(float, period_offshore(self.wavenumber, self._gravity))
=======
        period_off = cast(float, period_offshore(self.wavenumber, self._gravity))
        return period_off
>>>>>>> d16762c0

    def __str__(self) -> str:
        result = WavesFieldSampleDynamics.__str__(self)
        result += f'\ndepth: {self.depth:5.2f} (m)   gamma: {self.linearity:5.2f}  '
        result += f' offshore period: {self.period_offshore:5.2f} (s)'
        return result<|MERGE_RESOLUTION|>--- conflicted
+++ resolved
@@ -8,14 +8,8 @@
 :created: 6 mars 2021
 """
 from typing import cast
-<<<<<<< HEAD
-from ..bathy_physics import period_offshore, funLinearC_k, linearity_indicator
-=======
 
-import numpy as np
-
-from ..bathy_physics import period_offshore, depth_from_dispersion
->>>>>>> d16762c0
+from ..bathy_physics import period_offshore, depth_from_dispersion, linearity_indicator
 from .waves_field_sample_dynamics import WavesFieldSampleDynamics
 
 
@@ -70,12 +64,7 @@
     @property
     def period_offshore(self) -> float:
         """ :returns: The offshore period (s) """
-<<<<<<< HEAD
         return cast(float, period_offshore(self.wavenumber, self._gravity))
-=======
-        period_off = cast(float, period_offshore(self.wavenumber, self._gravity))
-        return period_off
->>>>>>> d16762c0
 
     def __str__(self) -> str:
         result = WavesFieldSampleDynamics.__str__(self)
