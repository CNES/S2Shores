--- conflicted
+++ resolved
@@ -14,70 +14,5 @@
     """ This class encapsulates the information estimated in a waves field sample by a
     CorrelationBathyEstimator.
 
-    It defines the estimation attributes specific to this estimator.
-<<<<<<< HEAD
-    """
-
-    def __init__(self, gravity: float, depth_estimation_method: str) -> None:
-        super().__init__(gravity, depth_estimation_method)
-
-        self._delta_phase = np.nan
-        self._delta_phase_ratio = np.nan
-        self._energy_max = np.nan
-
-    @property
-    def delta_celerity(self) -> float:
-        # FIXME: define this quantity
-        """ :returns: TBD """
-        return np.nan
-
-    @property
-    def delta_phase(self) -> float:
-        """ :returns: the measured phase difference between both observations (rd) """
-        return self._delta_phase
-
-    @delta_phase.setter
-    def delta_phase(self, value: float) -> None:
-        self._delta_phase = value
-        if np.isnan(value) or value == 0:
-            self.period = np.nan
-        else:
-            if (self._delta_time < 0. and value > 0.) or (self._delta_time > 0. and value < 0.):
-                self.direction += 180
-                if value < 0:
-                    self._delta_phase = -self._delta_phase
-            self.period = abs(self._delta_time * (2 * np.pi / self._delta_phase))
-
-    @property
-    def delta_phase_ratio(self) -> float:
-        """ :returns: the ratio of the phase difference compared to ???? """
-        return self._delta_phase_ratio
-
-    @delta_phase_ratio.setter
-    def delta_phase_ratio(self, value: float) -> None:
-        self._delta_phase_ratio = value
-
-    @property
-    def energy_max(self) -> float:
-        """ :returns: ??? """
-        return self._energy_max
-
-    @energy_max.setter
-    def energy_max(self, value: float) -> None:
-        self._energy_max = value
-
-    @property
-    def energy_ratio(self) -> float:
-        """ :returns: The ratio of energy relative to the max peak """
-        return (self.delta_phase_ratio ** 2) * self.energy_max
-
-    def __str__(self) -> str:
-        result = WavesFieldEstimation.__str__(self)
-        result += f'\ndelta phase: {self.delta_phase:5.2f} (rd)'
-        result += f'  delta phase ratio: {self.delta_phase_ratio:5.2f} '
-        result += f'\nenergy_max: {self.energy_max:5.2f} (???)'
-        result += f'  energy_max ratio: {self.energy_ratio:5.2f} '
-        return result
-=======
-    """
->>>>>>> a11005e7
+    At the moment there is no estimation attributes specific to this estimator.
+    """