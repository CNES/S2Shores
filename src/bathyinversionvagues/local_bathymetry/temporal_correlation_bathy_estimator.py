--- conflicted
+++ resolved
@@ -115,16 +115,8 @@
             direction_propagation, variances = filtered_radon.get_direction_maximum_variance()
             sinogram_max_var = radon_transform[direction_propagation]
             sinogram_max_var_values = sinogram_max_var.values
-<<<<<<< HEAD
-            wave_length = self.compute_wave_length(sinogram_max_var_values)
-            distances = self.compute_distances(
-                sinogram_max_var_values,
-                wave_length)
-=======
             wavelength = self.compute_wavelength(sinogram_max_var_values)
-            distances = self.compute_distances(sinogram_max_var_values, wavelength,
-                                               nb_hops=self.local_estimator_params['HOPS_NUMBER'])
->>>>>>> 943871b6
+            distances = self.compute_distances(sinogram_max_var_values, wavelength)
 
             # Keep in mind that direction_estimations stores several estimations for a same
             # direction and only the best of them should be added in the final list
@@ -268,18 +260,18 @@
             self.metrics['wave_length_zeros'] = wave_length_zeros
         return wave_length
 
-    def compute_distances(self, sinogram: np.ndarray, wave_length: float) -> np.ndarray:
+    def compute_distances(self, sinogram: np.ndarray, wavelength: float) -> np.ndarray:
         """ Propagated distance computation (in meter)
         Maxima are computed using peaks detection and the smallest nb_hops distances are selected
 
         :param sinogram: sinogram having maximum variance
-        :param wave_length: wave_length computed on sinogram
+        :param wavelength: wave_length computed on sinogram
         :returns: np.ndarray of size nb_hops containing computed distances
         """
         x_axis = np.arange(-(len(sinogram) // 2), len(sinogram) // 2 + 1)
-        interval = np.logical_and(x_axis * self.spatial_resolution > -wave_length,
-                                  x_axis * self.spatial_resolution < wave_length)
-        period = int(wave_length / self.spatial_resolution)
+        interval = np.logical_and(x_axis * self.spatial_resolution > -wavelength,
+                                  x_axis * self.spatial_resolution < wavelength)
+        period = int(wavelength / self.spatial_resolution)
         max_sinogram = np.max(sinogram)
         tuning_parameters = self.local_estimator_params['TUNING']
         peaks, _ = find_peaks(sinogram, height=tuning_parameters['PEAK_DETECTION_HEIGHT_RATIO']
