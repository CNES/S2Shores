# -*- coding: utf-8 -*-
""" Class performing bathymetry computation using temporal correlation method

:author: Degoul Romain
:organization: CNES
:copyright: 2021 CNES. All rights reserved.
:license: see LICENSE file
:created: 18/06/2021
"""
from copy import deepcopy
from typing import Optional, Tuple, TYPE_CHECKING, cast  # @NoMove
<<<<<<< HEAD

=======
>>>>>>> 4b6133f7

import pandas
from scipy.signal import find_peaks
from shapely.geometry import Point

import numpy as np

from ..bathy_physics import wavelength_offshore
from ..generic_utils.image_filters import detrend, clipping
from ..generic_utils.image_utils import cross_correlation
from ..generic_utils.signal_filters import filter_mean, remove_median
from ..generic_utils.signal_utils import find_period_from_zeros
from ..image.ortho_sequence import OrthoSequence, FrameIdType
from ..image_processing.waves_image import WavesImage, ImageProcessingFilters
from ..image_processing.waves_radon import WavesRadon, linear_directions
from ..image_processing.waves_sinogram import SignalProcessingFilters
from ..waves_exceptions import WavesEstimationError

from .local_bathy_estimator import LocalBathyEstimator
from .temporal_correlation_bathy_estimation import TemporalCorrelationBathyEstimation


if TYPE_CHECKING:
    from ..global_bathymetry.bathy_estimator import BathyEstimator  # @UnusedImport


class TemporalCorrelationBathyEstimator(LocalBathyEstimator):
    """ Class performing temporal correlation to compute bathymetry
    """
    wave_field_estimation_cls = TemporalCorrelationBathyEstimation

    def __init__(self, location: Point, ortho_sequence: OrthoSequence,
                 global_estimator: 'BathyEstimator',
                 selected_directions: Optional[np.ndarray] = None) -> None:

        super().__init__(location, ortho_sequence, global_estimator, selected_directions)

        if self.selected_directions is None:
            self.selected_directions = linear_directions(-180., 60., 1.)
        # Processing attributes
        self._correlation_matrix: Optional[np.ndarray] = None
        self._correlation_image: Optional[WavesImage] = None
        self.radon_transform: Optional[WavesRadon] = None
        self._angles: Optional[np.ndarray] = None
        self._distances: Optional[np.ndarray] = None
        self._sampling_positions: Optional[Tuple[np.ndarray, np.ndarray]] = None
        self._time_series: Optional[np.ndarray] = None

        # Filters
        self.correlation_image_filters: ImageProcessingFilters = [(detrend, []), (
            clipping, [self.local_estimator_params['TUNING']['RATIO_SIZE_CORRELATION']])]
        self.radon_image_filters: SignalProcessingFilters = [
            (remove_median,
             [self.local_estimator_params['TUNING']['MEDIAN_FILTER_KERNEL_RATIO_SINOGRAM']]),
            (filter_mean,
             [self.local_estimator_params['TUNING']['MEAN_FILTER_KERNEL_SIZE_SINOGRAM']])]

    @property
    def start_frame_id(self) -> FrameIdType:
        return int(self.global_estimator.selected_frames[0])

    @property
    def stop_frame_id(self) -> FrameIdType:
        return cast(int, self.start_frame_id) + self.nb_lags

    @property
    def nb_lags(self) -> int:
        """ :returns: the number of lags (interval between 2 frames) to use
        """
        return self.local_estimator_params['TEMPORAL_LAG']

    def create_sequence_time_series(self) -> None:
        """ This function computes an np.array of time series.
        To do this random points are selected within the sequence of image and a temporal serie
        is included in the np.array for each selected point
        """
        percentage_points = self.local_estimator_params['PERCENTAGE_POINTS']
        if percentage_points < 0 or percentage_points > 100:
            raise ValueError('Percentage must be between 0 and 100')
        merge_array = np.dstack([image.pixels for image in self.ortho_sequence])
        shape_y, shape_x = self.ortho_sequence.shape
        image_size = shape_x * shape_y
        time_series = np.reshape(merge_array, (image_size, -1))
        # A seed is used here to reproduce same results
        np.random.seed(0)
        nb_random_points = round(image_size * percentage_points / 100)
        random_indexes = np.random.randint(image_size, size=nb_random_points)
        sampling_positions_x, sampling_positions_y = np.unravel_index(random_indexes,
                                                                      self.ortho_sequence.shape)
        self._sampling_positions = (np.reshape(sampling_positions_x, (1, -1)),
                                    np.reshape(sampling_positions_y, (1, -1)))
        self._time_series = time_series[random_indexes, :]

    def run(self) -> None:
        """ Run the local bathy estimator using correlation method
        """
        try:
            self.create_sequence_time_series()
            filtered_image = self.correlation_image.apply_filters(self.correlation_image_filters)
            self.correlation_image.pixels = filtered_image.pixels
            radon_transform = WavesRadon(self.correlation_image, self.selected_directions)
            filtered_radon = radon_transform.apply_filters(self.radon_image_filters)
            direction_propagation, variances = filtered_radon.get_direction_maximum_variance()
            sinogram_max_var = radon_transform[direction_propagation]
            sinogram_max_var_values = sinogram_max_var.values
            wavelength = self.compute_wavelength(sinogram_max_var_values)
            distances = self.compute_distances(sinogram_max_var_values, wavelength)

            # Keep in mind that direction_estimations stores several estimations for a same
            # direction and only the best of them should be added in the final list
            # direction_estimation is empty at this point
            direction_estimations = deepcopy(self.bathymetry_estimations)

            for distance in distances:
                estimation = self.create_bathymetry_estimation(direction_propagation,
                                                               wavelength)
                estimation.delta_position = distance
                direction_estimations.append(estimation)

            celerities = direction_estimations.get_attribute('celerity')
            linearity_coefficients = direction_estimations.get_attribute('linearity')
            direction_estimations.remove_unphysical_wave_fields()
            if not direction_estimations:
                raise WavesEstimationError('No correct wave fied estimations have been found')
            direction_estimations.sort_on_attribute('linearity', reverse=False)
            best_estimation = direction_estimations[0]

            self.bathymetry_estimations.append(best_estimation)

            if self.debug_sample:
                self.metrics['radon_transform'] = radon_transform
                self.metrics['variances'] = variances
                self.metrics['sinogram_max_var'] = sinogram_max_var_values
                # TODO: use objects in debug
                self.metrics['propagation_duration'] = self.propagation_duration
                self.metrics['distances'] = distances
                self.metrics['celerities'] = celerities
                self.metrics['linearity_coefficients'] = linearity_coefficients
        except Exception as excp:
            print(f'Bathymetry computation failed: {str(excp)}')

    @property
    def sampling_positions(self) -> Tuple[np.ndarray, np.ndarray]:
        """ :returns: tuple of sampling positions
        :raises ValueError: when sampling has not been defined
        """
        if self._sampling_positions is None:
            raise ValueError('Sampling positions are not defined')
        return self._sampling_positions

    @property
    def preprocessing_filters(self) -> ImageProcessingFilters:
        """ :returns: A list of functions together with their parameters to be applied
        sequentially to all the images of the sequence before subsequent bathymetry estimation.
        """
        preprocessing_filters: ImageProcessingFilters = []
        return preprocessing_filters

    def get_correlation_image(self) -> WavesImage:
        """ This function computes the correlation image by projecting the correlation matrix
        on an array where axis are distances and center is the point where distance is 0.
        If several points have same coordinates, the mean of correlation is taken for this position
        """

        indices_x = np.round(self.distances * np.cos(self.angles))
        indices_x = np.array(indices_x - np.min(indices_x), dtype=int).T

        indices_y = np.round(self.distances * np.sin(self.angles))
        indices_y = np.array(indices_y - np.min(indices_y), dtype=int).T

        xr_s = pandas.Series(indices_x.flatten())
        yr_s = pandas.Series(indices_y.flatten())
        values_s = pandas.Series(self.correlation_matrix.flatten())

        # if two correlation values have same xr and yr mean of these values is taken
        dataframe = pandas.DataFrame({'xr': xr_s, 'yr': yr_s, 'values': values_s})
        dataframe_grouped = dataframe.groupby(by=['xr', 'yr']).mean().reset_index()
        values = np.array(dataframe_grouped['values'])
        indices_x = np.array(dataframe_grouped['xr'])
        indices_y = np.array(dataframe_grouped['yr'])

        projected_matrix = np.nanmean(self.correlation_matrix) * np.ones((np.max(indices_x) + 1,
                                                                          np.max(indices_y) + 1))
        projected_matrix[indices_x, indices_y] = values
        return WavesImage(projected_matrix, self.spatial_resolution)

    @property
    def correlation_image(self) -> WavesImage:
        """ Correlation image
        :return: correlation image used to perform radon transformation
        """
        if self._correlation_image is None:
            self._correlation_image = self.get_correlation_image()
        return self._correlation_image

    @property
    def correlation_matrix(self) -> np.ndarray:
        """ Compute temporal correlation matrix. Be aware this matrix is projected before radon
        transformation

        :return: correlation matrix used for temporal reconstruction
        :raises ValueError: when the time series is not defined
        """
        if self._correlation_matrix is None:
            if self._time_series is None:
                raise ValueError('Time series are not defined')
            self._correlation_matrix = cross_correlation(self._time_series[:, self.nb_lags:],
                                                         self._time_series[:, :-self.nb_lags])

        return self._correlation_matrix

    @property
    def angles(self) -> np.ndarray:
        """ :return: the angles between all points selected to compute correlation (in radians)
        """
        if self._angles is None:
            xrawipool_ik_dist = \
                np.tile(self.sampling_positions[0], (len(self.sampling_positions[0]), 1)) - \
                np.tile(self.sampling_positions[0].T, (1, len(self.sampling_positions[0])))
            yrawipool_ik_dist = \
                np.tile(self.sampling_positions[1], (len(self.sampling_positions[1]), 1)) - \
                np.tile(self.sampling_positions[1].T, (1, len(self.sampling_positions[1])))
            self._angles = np.arctan2(yrawipool_ik_dist, xrawipool_ik_dist)
        return self._angles

    @property
    def distances(self) -> np.ndarray:
        """ :return: Distances between all points selected to compute correlation. Be aware that
                     these distances are in pixels and must multiplied by spatial resolution
        """
        if self._distances is None:
            self._distances = np.sqrt(
                np.square((self.sampling_positions[0] - self.sampling_positions[0].T)) +
                np.square((self.sampling_positions[1] - self.sampling_positions[1].T)))
        return self._distances

    def compute_wavelength(self, sinogram: np.ndarray) -> float:
        """ Wavelength computation (in meter)
        :param sinogram : sinogram used to compute wave length
        :returns: wave length
        """
        min_wavelength = wavelength_offshore(self.global_estimator.waves_period_min, self.gravity)
        period, wave_length_zeros = find_period_from_zeros(
            sinogram, int(min_wavelength / self.spatial_resolution))
        wave_length = period * self.spatial_resolution

        if self.debug_sample:
            self.metrics['wave_length_zeros'] = wave_length_zeros
        return wave_length

    def compute_distances(self, sinogram: np.ndarray, wavelength: float) -> np.ndarray:
        """ Propagated distance computation (in meter)
        Maxima are computed using peaks detection and the smallest nb_hops distances are selected

        :param sinogram: sinogram having maximum variance
        :param wavelength: wave_length computed on sinogram
        :returns: np.ndarray of size nb_hops containing computed distances
        """
        x_axis = np.arange(-(len(sinogram) // 2), len(sinogram) // 2 + 1)
        interval = np.logical_and(x_axis * self.spatial_resolution > -wavelength,
                                  x_axis * self.spatial_resolution < wavelength)
        period = int(wavelength / self.spatial_resolution)
        max_sinogram = np.max(sinogram)
        tuning_parameters = self.local_estimator_params['TUNING']
        peaks, _ = find_peaks(sinogram, height=tuning_parameters['PEAK_DETECTION_HEIGHT_RATIO']
                              * max_sinogram,
                              distance=tuning_parameters['PEAK_DETECTION_DISTANCE_RATIO']
                              * period)
        distances = x_axis[peaks] * self.spatial_resolution
        if self.debug_sample:
            self.metrics['interval'] = interval
            self.metrics['x_axis'] = x_axis
            self.metrics['max_indices'] = peaks
        return distances<|MERGE_RESOLUTION|>--- conflicted
+++ resolved
@@ -9,10 +9,7 @@
 """
 from copy import deepcopy
 from typing import Optional, Tuple, TYPE_CHECKING, cast  # @NoMove
-<<<<<<< HEAD
-
-=======
->>>>>>> 4b6133f7
+
 
 import pandas
 from scipy.signal import find_peaks
