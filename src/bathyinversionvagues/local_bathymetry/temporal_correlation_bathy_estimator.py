# -*- coding: utf-8 -*-
""" Class performing bathymetry computation using temporal correlation method

:author: Degoul Romain
:organization: CNES
:copyright: 2021 CNES. All rights reserved.
:license: see LICENSE file
:created: 18/06/2021
"""
<<<<<<< HEAD
from typing import Optional, List, Tuple, TYPE_CHECKING, cast  # @NoMove
=======
import warnings

from typing import Optional, Tuple, TYPE_CHECKING, cast  # @NoMove
>>>>>>> a9b58bce

import pandas
from scipy.signal import find_peaks

import numpy as np

from ..bathy_physics import wavelength_offshore
from ..generic_utils.image_filters import detrend, clipping
from ..generic_utils.image_utils import cross_correlation
from ..generic_utils.signal_filters import filter_mean, remove_median
<<<<<<< HEAD
from ..generic_utils.signal_utils import find_period_from_zeros
=======
from ..generic_utils.signal_utils import find_period_from_peaks, find_period_from_zeros
from ..image.image_geometry_types import PointType
>>>>>>> a9b58bce
from ..image_processing.waves_image import WavesImage, ImageProcessingFilters
from ..image_processing.waves_radon import WavesRadon, linear_directions
from ..image_processing.waves_sinogram import SignalProcessingFilters
from ..waves_exceptions import WavesEstimationError

from .local_bathy_estimator import LocalBathyEstimator
from .temporal_correlation_waves_field_estimation import TemporalCorrelationWavesFieldEstimation


if TYPE_CHECKING:
    from ..global_bathymetry.bathy_estimator import BathyEstimator  # @UnusedImport


class TemporalCorrelationBathyEstimator(LocalBathyEstimator):
    """ Class performing temporal correlation to compute bathymetry
    """
    waves_field_estimation_cls = TemporalCorrelationWavesFieldEstimation

    def __init__(self, location: PointType, global_estimator: 'BathyEstimator',
                 selected_directions: Optional[np.ndarray] = None) -> None:
        super().__init__(location, global_estimator, selected_directions)
        if self.selected_directions is None:
            self.selected_directions = linear_directions(-180., 0., 1.)
        # Processing attributes
        self._correlation_matrix: Optional[np.ndarray] = None
        self._correlation_image: Optional[WavesImage] = None
        self.radon_transform: Optional[WavesRadon] = None
        self._angles: Optional[np.ndarray] = None
        self._distances: Optional[np.ndarray] = None
        # Filters
        self.correlation_image_filters: ImageProcessingFilters = [(detrend, []), (
            clipping, [self.local_estimator_params['TUNING']['RATIO_SIZE_CORRELATION']])]
        self.radon_image_filters: SignalProcessingFilters = [
            (remove_median,
             [self.local_estimator_params['TUNING']['MEDIAN_FILTER_KERNEL_RATIO_SINOGRAM']]),
            (filter_mean,
             [self.local_estimator_params['TUNING']['MEAN_FILTER_KERNEL_SIZE_SINOGRAM']])]
        self.create_sequence_time_series()
        if self.local_estimator_params['TEMPORAL_LAG'] >= len(self._sequential_delta_times):
            raise WavesEstimationError(
                'The chosen number of lag frames is bigger than the number of available frames')

    def create_sequence_time_series(self) -> None:
        """ This function computes an np.array of time series.
        To do this random points are selected within the sequence of image and a temporal serie
        is included in the np.array for each selected point
        """
        percentage_points = self.local_estimator_params['PERCENTAGE_POINTS']
        if percentage_points < 0 or percentage_points > 100:
            raise ValueError('Percentage must be between 0 and 100')
        merge_array = np.dstack([image.pixels for image in self.images_sequence])
        shape_x, shape_y = self.images_sequence[0].pixels.shape
        time_series = np.reshape(merge_array, (shape_x * shape_y, -1))
        # A seed is used here to reproduce same results
        np.random.seed(0)
        nb_random_points = round(shape_x * shape_y * percentage_points / 100)
        random_indexes = np.random.randint(0, shape_x * shape_y, size=nb_random_points)
        positions_y, positions_x = np.meshgrid(np.linspace(1, shape_x, shape_x),
                                               np.linspace(1, shape_y, shape_y))

        sampling_positions_x = np.reshape(positions_x.flatten()[random_indexes], (1, -1))
        sampling_positions_y = np.reshape(positions_y.flatten()[random_indexes], (1, -1))
        self._sampling_positions = (sampling_positions_x, sampling_positions_y)
        self._time_series = time_series[random_indexes, :]

    def run(self) -> None:
        """ Run the local bathy estimator using correlation method
        """
        try:
            filtered_image = self.correlation_image.apply_filters(self.correlation_image_filters)
            self.correlation_image.pixels = filtered_image.pixels
            radon_transform = WavesRadon(self.correlation_image, self.selected_directions)
            filtered_radon = radon_transform.apply_filters(self.radon_image_filters)
            direction_propagation, variances = filtered_radon.get_direction_maximum_variance()
            sinogram_max_var = radon_transform[direction_propagation]
            sinogram_max_var_values = sinogram_max_var.values
            wave_length = self.compute_wave_length(sinogram_max_var_values)
            distances = self.compute_distances(
                sinogram_max_var_values,
                wave_length,
                nb_hops=self.local_estimator_params['HOPS_NUMBER'])

            propagation_duration = np.sum(
                self._sequential_delta_times[:self.local_estimator_params['TEMPORAL_LAG']])
            travelled_distance = self.compute_travelled_distance(
                distances, propagation_duration, wave_length)

            waves_field_estimation = cast(TemporalCorrelationWavesFieldEstimation,
                                          self.create_waves_field_estimation(direction_propagation,
                                                                             wave_length))
            waves_field_estimation.delta_time = propagation_duration
<<<<<<< HEAD
            waves_field_estimation.propagated_distance = travelled_distance
            self.store_estimation(waves_field_estimation)
=======
            waves_field_estimation.propagated_distance = distances[index_min]
            self.waves_fields_estimations.append(waves_field_estimation)
>>>>>>> a9b58bce

            if self.debug_sample:
                self.metrics['radon_transform'] = radon_transform
                self.metrics['variances'] = variances
                self.metrics['sinogram_max_var'] = sinogram_max_var_values
                # TODO: use objects in debug
                self.metrics['propagation_duration'] = propagation_duration
                self.metrics['distances'] = distances
        except Exception as excp:
            print(f'Bathymetry computation failed: {str(excp)}')

    @property
    def sampling_positions(self) -> Tuple[np.ndarray, np.ndarray]:
        """ :return: tuple of sampling positions
        """
        return self._sampling_positions

    def get_correlation_matrix(self) -> np.ndarray:
        """Compute temporal correlation matrix
        """
        temporal_lag = self.local_estimator_params['TEMPORAL_LAG']
        return cross_correlation(self._time_series[:, temporal_lag:],
                                 self._time_series[:, :-temporal_lag])

    @property
    def preprocessing_filters(self) -> ImageProcessingFilters:
        """ :returns: A list of functions together with their parameters to be applied
        sequentially to all the images of the sequence before subsequent bathymetry estimation.
        """
        preprocessing_filters: ImageProcessingFilters = []
        return preprocessing_filters

    def get_angles(self) -> np.ndarray:
        """ Get the angles between all points selected to compute correlation
        :return: Angles (in degrees)
        """
        xrawipool_ik_dist = \
            np.tile(self.sampling_positions[0], (len(self.sampling_positions[0]), 1)) - \
            np.tile(self.sampling_positions[0].T, (1, len(self.sampling_positions[0])))
        yrawipool_ik_dist = \
            np.tile(self.sampling_positions[1], (len(self.sampling_positions[1]), 1)) - \
            np.tile(self.sampling_positions[1].T, (1, len(self.sampling_positions[1])))
        return np.arctan2(yrawipool_ik_dist, xrawipool_ik_dist) * 180 / np.pi

    def get_distances(self) -> np.ndarray:
        """ Distances between positions x and positions y
        Be aware these distances are not in meter and have to be multiplied by spatial resolution

        :return: the distances between all points selected to compute correlation
        """
        return np.sqrt(
            np.square((self.sampling_positions[0] - self.sampling_positions[0].T)) +
            np.square((self.sampling_positions[1] - self.sampling_positions[1].T)))

    def compute_travelled_distance(self, distances: np.ndarray,
                                   propagation_duration: float, wave_length: float) -> float:
        """ This function selects the travelled_distance among entry distances according to
        the linerity coefficient closest to minimal value

        :param distances: all candidates for travelled distances
        :param propagation_duration: the duration used to propagate waves
        :param wave_length: wave_length of selected wave
        :returns: travelled distances by the selected wave during propagation_duration
        :raises ValueError: when there is no linearity coefficient between min and max values
        """
        celerities = np.abs(distances / propagation_duration)
        linearity_coefficients = (2 * np.pi * celerities**2) / (wave_length * self.gravity)
        possible_values = np.logical_and(
            linearity_coefficients > self.global_estimator.waves_linearity_min,
            linearity_coefficients < self.global_estimator.waves_linearity_max)
        if len(linearity_coefficients[possible_values]) < 1:
            raise ValueError('No correct linearity coefficient found')
        index_linearity_criteria = np.argmin(linearity_coefficients[possible_values])
        travelled_distance = distances[possible_values][index_linearity_criteria]
        self.metrics['linearity_coefficients'] = linearity_coefficients
        self.metrics['celerities'] = celerities
        return travelled_distance

    def get_correlation_image(self) -> WavesImage:
        """ This function computes the correlation image by projecting the the correlation matrix
        on an array where axis are distances and center is the point where distance is 0.
        If several points have same coordinates, the mean of correlation is taken for this position
        """

        indices_x = np.round(self.distances * np.cos(np.radians(self.angles)))
        indices_x = np.array(indices_x - np.min(indices_x), dtype=int).T

        indices_y = np.round(self.distances * np.sin(np.radians(self.angles)))
        indices_y = np.array(indices_y - np.min(indices_y), dtype=int).T

        xr_s = pandas.Series(indices_x.flatten())
        yr_s = pandas.Series(indices_y.flatten())
        values_s = pandas.Series(self.correlation_matrix.flatten())

        # if two correlation values have same xr and yr mean of these values is taken
        dataframe = pandas.DataFrame({'xr': xr_s, 'yr': yr_s, 'values': values_s})
        dataframe_grouped = dataframe.groupby(by=['xr', 'yr']).mean().reset_index()
        values = np.array(dataframe_grouped['values'])
        indices_x = np.array(dataframe_grouped['xr'])
        indices_y = np.array(dataframe_grouped['yr'])

        projected_matrix = np.nanmean(self.correlation_matrix) * np.ones(
            (np.max(indices_x) + 1, np.max(indices_y) + 1))
        projected_matrix[indices_x, indices_y] = values
        return WavesImage(projected_matrix, self.spatial_resolution)

    @property
    def correlation_image(self) -> WavesImage:
        """ Correlation image
        :return: correlation image used to perform radon transformation
        """
        if self._correlation_image is None:
            self._correlation_image = self.get_correlation_image()
        return self._correlation_image

    @property
    def correlation_matrix(self) -> np.ndarray:
        """ Be aware this matrix is projected before radon transformation in temporal correlation
        case

        :return: correlation matrix used for temporal reconstruction
        """
        if self._correlation_matrix is None:
            self._correlation_matrix = self.get_correlation_matrix()
        return self._correlation_matrix

    @property
    def angles(self) -> np.ndarray:
        """ :return: angles in radian
        """
        if self._angles is None:
            self._angles = self.get_angles()
        return self._angles

    @property
    def distances(self) -> np.ndarray:
        """ :return: distances
        """
        if self._distances is None:
            self._distances = self.get_distances()
        return self._distances

    def compute_wave_length(self, sinogram: np.ndarray) -> float:
        """ Wave length computation (in meter)
        :param sinogram : sinogram used to compute wave length
        :returns: wave length
        """
        min_wavelength = wavelength_offshore(self.global_estimator.waves_period_min, self.gravity)
        period, wave_length_zeros = find_period_from_zeros(
            sinogram, int(min_wavelength / self.spatial_resolution))
        wave_length = period * self.spatial_resolution

        if self.debug_sample:
            self.metrics['wave_length_zeros'] = wave_length_zeros
        return wave_length

    def compute_distances(self, sinogram: np.ndarray, wave_length: float,
                          nb_hops: int) -> np.ndarray:
        """ Propagated distance computation (in meter)
<<<<<<< HEAD
        Maxima are computed using peaks detection and the smallest nb_hops distances are selected
=======
        - 1) sinogram maximum is determined on interval [-wave_length, wave_length]
        - 2) nb_max_hops propagated distances are computed from the position of the maximum using
             following formula :
            [dx , dx + wave_length, ..., dx + (nb_max_hops)*wave_length] (an adaptation to negative
            values is also made if needed)

>>>>>>> a9b58bce
        :param sinogram: sinogram having maximum variance
        :param wave_length: wave_length computed on sinogram
        :param nb_hops : number of peaks to consider to compute distances
        :returns: np.ndarray of size nb_hops containing computed distances
        """
        x_axis = np.arange(-(len(sinogram) // 2), len(sinogram) // 2 + 1)
        interval = np.logical_and(x_axis * self.spatial_resolution > -wave_length,
                                  x_axis * self.spatial_resolution < wave_length)
        period = int(wave_length / self.spatial_resolution)
        max_sinogram = np.max(sinogram)
        tuning_parameters = self.local_estimator_params['TUNING']
        peaks, _ = find_peaks(sinogram, height=tuning_parameters['PEAK_DETECTION_HEIGHT_RATIO']
                              * max_sinogram,
                              distance=tuning_parameters['PEAK_DETECTION_DISTANCE_RATIO']
                              * period)
        distances = x_axis[peaks] * self.spatial_resolution
        index = np.argsort(np.abs(distances))
        if self.debug_sample:
            self.metrics['interval'] = interval
            self.metrics['x_axis'] = x_axis
            self.metrics['max_indices'] = peaks[index][:nb_hops]
        return distances[index][:nb_hops]<|MERGE_RESOLUTION|>--- conflicted
+++ resolved
@@ -7,13 +7,7 @@
 :license: see LICENSE file
 :created: 18/06/2021
 """
-<<<<<<< HEAD
-from typing import Optional, List, Tuple, TYPE_CHECKING, cast  # @NoMove
-=======
-import warnings
-
 from typing import Optional, Tuple, TYPE_CHECKING, cast  # @NoMove
->>>>>>> a9b58bce
 
 import pandas
 from scipy.signal import find_peaks
@@ -24,17 +18,12 @@
 from ..generic_utils.image_filters import detrend, clipping
 from ..generic_utils.image_utils import cross_correlation
 from ..generic_utils.signal_filters import filter_mean, remove_median
-<<<<<<< HEAD
 from ..generic_utils.signal_utils import find_period_from_zeros
-=======
-from ..generic_utils.signal_utils import find_period_from_peaks, find_period_from_zeros
 from ..image.image_geometry_types import PointType
->>>>>>> a9b58bce
 from ..image_processing.waves_image import WavesImage, ImageProcessingFilters
 from ..image_processing.waves_radon import WavesRadon, linear_directions
 from ..image_processing.waves_sinogram import SignalProcessingFilters
 from ..waves_exceptions import WavesEstimationError
-
 from .local_bathy_estimator import LocalBathyEstimator
 from .temporal_correlation_waves_field_estimation import TemporalCorrelationWavesFieldEstimation
 
@@ -121,13 +110,8 @@
                                           self.create_waves_field_estimation(direction_propagation,
                                                                              wave_length))
             waves_field_estimation.delta_time = propagation_duration
-<<<<<<< HEAD
             waves_field_estimation.propagated_distance = travelled_distance
-            self.store_estimation(waves_field_estimation)
-=======
-            waves_field_estimation.propagated_distance = distances[index_min]
             self.waves_fields_estimations.append(waves_field_estimation)
->>>>>>> a9b58bce
 
             if self.debug_sample:
                 self.metrics['radon_transform'] = radon_transform
@@ -287,16 +271,8 @@
     def compute_distances(self, sinogram: np.ndarray, wave_length: float,
                           nb_hops: int) -> np.ndarray:
         """ Propagated distance computation (in meter)
-<<<<<<< HEAD
         Maxima are computed using peaks detection and the smallest nb_hops distances are selected
-=======
-        - 1) sinogram maximum is determined on interval [-wave_length, wave_length]
-        - 2) nb_max_hops propagated distances are computed from the position of the maximum using
-             following formula :
-            [dx , dx + wave_length, ..., dx + (nb_max_hops)*wave_length] (an adaptation to negative
-            values is also made if needed)
-
->>>>>>> a9b58bce
+
         :param sinogram: sinogram having maximum variance
         :param wave_length: wave_length computed on sinogram
         :param nb_hops : number of peaks to consider to compute distances
