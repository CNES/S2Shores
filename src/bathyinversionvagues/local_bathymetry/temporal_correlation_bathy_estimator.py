--- conflicted
+++ resolved
@@ -7,23 +7,13 @@
 :license: see LICENSE file
 :created: 18/06/2021
 """
-<<<<<<< HEAD
 from typing import Optional, Tuple, TYPE_CHECKING, cast  # @NoMove
 from copy import deepcopy
 from scipy.signal import find_peaks
 
 
 import pandas
-=======
-from copy import deepcopy
-from typing import Optional, Tuple, TYPE_CHECKING  # @NoMove
-
-
-import pandas
-from scipy.signal import find_peaks
->>>>>>> 861977f6
 import numpy as np
-
 
 from ..bathy_physics import wavelength_offshore
 from ..generic_utils.image_filters import detrend, clipping
@@ -36,13 +26,8 @@
 from ..image_processing.waves_radon import WavesRadon, linear_directions
 from ..image_processing.waves_sinogram import SignalProcessingFilters
 from ..waves_exceptions import WavesEstimationError
-
 from .local_bathy_estimator import LocalBathyEstimator
-<<<<<<< HEAD
-from .temporal_correlation_waves_field_estimation import TemporalCorrelationWavesFieldEstimation
-=======
 from .temporal_correlation_bathy_estimation import TemporalCorrelationBathyEstimation
->>>>>>> 861977f6
 
 
 if TYPE_CHECKING:
@@ -52,14 +37,11 @@
 class TemporalCorrelationBathyEstimator(LocalBathyEstimator):
     """ Class performing temporal correlation to compute bathymetry
     """
-    wave_field_estimation_cls = TemporalCorrelationBathyEstimation
-
-    def __init__(self, location: PointType, ortho_sequence: OrthoSequence,
-                 global_estimator: 'BathyEstimator',
+    waves_field_estimation_cls = TemporalCorrelationBathyEstimation
+
+    def __init__(self, location: PointType, global_estimator: 'BathyEstimator',
                  selected_directions: Optional[np.ndarray] = None) -> None:
-
-        super().__init__(location, ortho_sequence, global_estimator, selected_directions)
-
+        super().__init__(location, global_estimator, selected_directions)
         if self.selected_directions is None:
             self.selected_directions = linear_directions(-180., 60., 1.)
         # Processing attributes
@@ -79,6 +61,9 @@
              [self.local_estimator_params['TUNING']['MEDIAN_FILTER_KERNEL_RATIO_SINOGRAM']]),
             (filter_mean,
              [self.local_estimator_params['TUNING']['MEAN_FILTER_KERNEL_SIZE_SINOGRAM']])]
+        if self.local_estimator_params['TEMPORAL_LAG'] >= len(self.nb_lags):
+            raise WavesEstimationError(
+                'The chosen number of lag frames is bigger than the number of available frames')
 
     @property
     def start_frame_id(self) -> FrameIdType:
@@ -103,23 +88,23 @@
         if percentage_points < 0 or percentage_points > 100:
             raise ValueError('Percentage must be between 0 and 100')
         merge_array = np.dstack([image.pixels for image in self.ortho_sequence])
-        shape_y, shape_x = self.ortho_sequence.shape
-        image_size = shape_x * shape_y
-        time_series = np.reshape(merge_array, (image_size, -1))
+        shape_x, shape_y = self.ortho_sequence[0].pixels.shape
+        time_series = np.reshape(merge_array, (shape_x * shape_y, -1))
         # A seed is used here to reproduce same results
         np.random.seed(0)
-        nb_random_points = round(image_size * percentage_points / 100)
-        random_indexes = np.random.randint(image_size, size=nb_random_points)
-        sampling_positions_x, sampling_positions_y = np.unravel_index(random_indexes,
-                                                                      self.ortho_sequence.shape)
-        self._sampling_positions = (np.reshape(sampling_positions_x, (1, -1)),
-                                    np.reshape(sampling_positions_y, (1, -1)))
+        nb_random_points = round(shape_x * shape_y * percentage_points / 100)
+        random_indexes = np.random.randint(0, shape_x * shape_y, size=nb_random_points)
+        positions_y, positions_x = np.meshgrid(np.linspace(1, shape_x, shape_x),
+                                               np.linspace(1, shape_y, shape_y))
+
+        sampling_positions_x = np.reshape(positions_x.flatten()[random_indexes], (1, -1))
+        sampling_positions_y = np.reshape(positions_y.flatten()[random_indexes], (1, -1))
+        self._sampling_positions = (sampling_positions_x, sampling_positions_y)
         self._time_series = time_series[random_indexes, :]
 
     def run(self) -> None:
         """ Run the local bathy estimator using correlation method
         """
-<<<<<<< HEAD
         self.create_sequence_time_series()
         filtered_image = self.correlation_image.apply_filters(self.correlation_image_filters)
         self.correlation_image.pixels = filtered_image.pixels
@@ -128,24 +113,20 @@
         direction_propagation, variances = filtered_radon.get_direction_maximum_variance()
         sinogram_max_var = radon_transform[direction_propagation]
         sinogram_max_var_values = sinogram_max_var.values
-        wave_length = self.compute_wave_length(sinogram_max_var_values)
+        wavelength = self.compute_wave_length(sinogram_max_var_values)
         distances = self.compute_distances(
             sinogram_max_var_values,
-            wave_length,
+            wavelength,
             nb_hops=self.local_estimator_params['HOPS_NUMBER'])
-
-        propagation_duration = np.sum(
-            self._sequential_delta_times[:self.local_estimator_params['TEMPORAL_LAG']])
 
         # Keep in mind that direction_estimations stores several estimations for a same
         # direction and only the best of them should be added in the final list
         # direction_estimation is empty at this point
-        direction_estimations = deepcopy(self.waves_fields_estimations)
+        direction_estimations = deepcopy(self.bathymetry_estimations)
 
         for distance in distances:
-            estimation = self.create_waves_field_estimation(direction_propagation,
-                                                            wave_length)
-            estimation.delta_time = propagation_duration
+            estimation = self.create_bathymetry_estimation(direction_propagation,
+                                                           wavelength)
             estimation.propagated_distance = distance
             direction_estimations.append(estimation)
 
@@ -157,64 +138,17 @@
         direction_estimations.sort_on_attribute('linearity', reverse=False)
         best_estimation = direction_estimations[0]
 
-        waves_field_estimation = cast(TemporalCorrelationWavesFieldEstimation, best_estimation)
-        self.waves_fields_estimations.append(waves_field_estimation)
+        waves_field_estimation = cast(TemporalCorrelationBathyEstimation, best_estimation)
+        self.bathymetry_estimations.append(best_estimation)
 
         if self.debug_sample:
             self.metrics['radon_transform'] = radon_transform
             self.metrics['variances'] = variances
             self.metrics['sinogram_max_var'] = sinogram_max_var_values
             # TODO: use objects in debug
-            self.metrics['propagation_duration'] = propagation_duration
             self.metrics['distances'] = distances
             self.metrics['celerities'] = celerities
             self.metrics['linearity_coefficients'] = linearity_coefficients
-=======
-        try:
-            self.create_sequence_time_series()
-            filtered_image = self.correlation_image.apply_filters(self.correlation_image_filters)
-            self.correlation_image.pixels = filtered_image.pixels
-            radon_transform = WavesRadon(self.correlation_image, self.selected_directions)
-            filtered_radon = radon_transform.apply_filters(self.radon_image_filters)
-            direction_propagation, variances = filtered_radon.get_direction_maximum_variance()
-            sinogram_max_var = radon_transform[direction_propagation]
-            sinogram_max_var_values = sinogram_max_var.values
-            wavelength = self.compute_wavelength(sinogram_max_var_values)
-            distances = self.compute_distances(sinogram_max_var_values, wavelength)
-
-            # Keep in mind that direction_estimations stores several estimations for a same
-            # direction and only the best of them should be added in the final list
-            # direction_estimation is empty at this point
-            direction_estimations = deepcopy(self.bathymetry_estimations)
-
-            for distance in distances:
-                estimation = self.create_bathymetry_estimation(direction_propagation,
-                                                               wavelength)
-                estimation.delta_position = distance
-                direction_estimations.append(estimation)
-
-            celerities = direction_estimations.get_attribute('celerity')
-            linearity_coefficients = direction_estimations.get_attribute('linearity')
-            direction_estimations.remove_unphysical_wave_fields()
-            if not direction_estimations:
-                raise WavesEstimationError('No correct wave fied estimations have been found')
-            direction_estimations.sort_on_attribute('linearity', reverse=False)
-            best_estimation = direction_estimations[0]
-
-            self.bathymetry_estimations.append(best_estimation)
-
-            if self.debug_sample:
-                self.metrics['radon_transform'] = radon_transform
-                self.metrics['variances'] = variances
-                self.metrics['sinogram_max_var'] = sinogram_max_var_values
-                # TODO: use objects in debug
-                self.metrics['propagation_duration'] = self.propagation_duration
-                self.metrics['distances'] = distances
-                self.metrics['celerities'] = celerities
-                self.metrics['linearity_coefficients'] = linearity_coefficients
-        except Exception as excp:
-            print(f'Bathymetry computation failed: {str(excp)}')
->>>>>>> 861977f6
 
     @property
     def sampling_positions(self) -> Tuple[np.ndarray, np.ndarray]:
@@ -225,7 +159,6 @@
             raise ValueError('Sampling positions are not defined')
         return self._sampling_positions
 
-<<<<<<< HEAD
     def get_correlation_matrix(self) -> np.ndarray:
         """Compute temporal correlation matrix
         """
@@ -240,8 +173,6 @@
             raise WavesEstimationError('Correlation computation has failed')
         return result
 
-=======
->>>>>>> 861977f6
     @property
     def preprocessing_filters(self) -> ImageProcessingFilters:
         """ :returns: A list of functions together with their parameters to be applied
@@ -250,16 +181,38 @@
         preprocessing_filters: ImageProcessingFilters = []
         return preprocessing_filters
 
+    def get_angles(self) -> np.ndarray:
+        """ Get the angles between all points selected to compute correlation
+        :return: Angles (in degrees)
+        """
+        xrawipool_ik_dist = \
+            np.tile(self.sampling_positions[0], (len(self.sampling_positions[0]), 1)) - \
+            np.tile(self.sampling_positions[0].T, (1, len(self.sampling_positions[0])))
+        yrawipool_ik_dist = \
+            np.tile(self.sampling_positions[1], (len(self.sampling_positions[1]), 1)) - \
+            np.tile(self.sampling_positions[1].T, (1, len(self.sampling_positions[1])))
+        return np.arctan2(yrawipool_ik_dist, xrawipool_ik_dist) * 180 / np.pi
+
+    def get_distances(self) -> np.ndarray:
+        """ Distances between positions x and positions y
+        Be aware these distances are not in meter and have to be multiplied by spatial resolution
+
+        :return: the distances between all points selected to compute correlation
+        """
+        return np.sqrt(
+            np.square((self.sampling_positions[0] - self.sampling_positions[0].T)) +
+            np.square((self.sampling_positions[1] - self.sampling_positions[1].T)))
+
     def get_correlation_image(self) -> WavesImage:
-        """ This function computes the correlation image by projecting the correlation matrix
+        """ This function computes the correlation image by projecting the the correlation matrix
         on an array where axis are distances and center is the point where distance is 0.
         If several points have same coordinates, the mean of correlation is taken for this position
         """
 
-        indices_x = np.round(self.distances * np.cos(self.angles))
+        indices_x = np.round(self.distances * np.cos(np.radians(self.angles)))
         indices_x = np.array(indices_x - np.min(indices_x), dtype=int).T
 
-        indices_y = np.round(self.distances * np.sin(self.angles))
+        indices_y = np.round(self.distances * np.sin(np.radians(self.angles)))
         indices_y = np.array(indices_y - np.min(indices_y), dtype=int).T
 
         xr_s = pandas.Series(indices_x.flatten())
@@ -273,8 +226,8 @@
         indices_x = np.array(dataframe_grouped['xr'])
         indices_y = np.array(dataframe_grouped['yr'])
 
-        projected_matrix = np.nanmean(self.correlation_matrix) * np.ones((np.max(indices_x) + 1,
-                                                                          np.max(indices_y) + 1))
+        projected_matrix = np.nanmean(self.correlation_matrix) * np.ones(
+            (np.max(indices_x) + 1, np.max(indices_y) + 1))
         projected_matrix[indices_x, indices_y] = values
         return WavesImage(projected_matrix, self.spatial_resolution)
 
@@ -289,47 +242,33 @@
 
     @property
     def correlation_matrix(self) -> np.ndarray:
-        """ Compute temporal correlation matrix. Be aware this matrix is projected before radon
-        transformation
+        """ Be aware this matrix is projected before radon transformation in temporal correlation
+        case
 
         :return: correlation matrix used for temporal reconstruction
-        :raises ValueError: when the time series is not defined
         """
         if self._correlation_matrix is None:
-            if self._time_series is None:
-                raise ValueError('Time series are not defined')
-            self._correlation_matrix = cross_correlation(self._time_series[:, self.nb_lags:],
-                                                         self._time_series[:, :-self.nb_lags])
-
+            self._correlation_matrix = self.get_correlation_matrix()
         return self._correlation_matrix
 
     @property
     def angles(self) -> np.ndarray:
-        """ :return: the angles between all points selected to compute correlation (in radians)
+        """ :return: angles in radian
         """
         if self._angles is None:
-            xrawipool_ik_dist = \
-                np.tile(self.sampling_positions[0], (len(self.sampling_positions[0]), 1)) - \
-                np.tile(self.sampling_positions[0].T, (1, len(self.sampling_positions[0])))
-            yrawipool_ik_dist = \
-                np.tile(self.sampling_positions[1], (len(self.sampling_positions[1]), 1)) - \
-                np.tile(self.sampling_positions[1].T, (1, len(self.sampling_positions[1])))
-            self._angles = np.arctan2(yrawipool_ik_dist, xrawipool_ik_dist)
+            self._angles = self.get_angles()
         return self._angles
 
     @property
     def distances(self) -> np.ndarray:
-        """ :return: Distances between all points selected to compute correlation. Be aware that
-                     these distances are in pixels and must multiplied by spatial resolution
+        """ :return: distances
         """
         if self._distances is None:
-            self._distances = np.sqrt(
-                np.square((self.sampling_positions[0] - self.sampling_positions[0].T)) +
-                np.square((self.sampling_positions[1] - self.sampling_positions[1].T)))
+            self._distances = self.get_distances()
         return self._distances
 
-    def compute_wavelength(self, sinogram: np.ndarray) -> float:
-        """ Wavelength computation (in meter)
+    def compute_wave_length(self, sinogram: np.ndarray) -> float:
+        """ Wave length computation (in meter)
         :param sinogram : sinogram used to compute wave length
         :returns: wave length
         :raises WavesEstimationError: if wave length can not be computed from sinogram
@@ -346,18 +285,20 @@
             self.metrics['wave_length_zeros'] = wave_length_zeros
         return wave_length
 
-    def compute_distances(self, sinogram: np.ndarray, wavelength: float) -> np.ndarray:
+    def compute_distances(self, sinogram: np.ndarray, wave_length: float,
+                          nb_hops: int) -> np.ndarray:
         """ Propagated distance computation (in meter)
         Maxima are computed using peaks detection and the smallest nb_hops distances are selected
 
         :param sinogram: sinogram having maximum variance
-        :param wavelength: wave_length computed on sinogram
+        :param wave_length: wave_length computed on sinogram
+        :param nb_hops : number of peaks to consider to compute distances
         :returns: np.ndarray of size nb_hops containing computed distances
         """
         x_axis = np.arange(-(len(sinogram) // 2), len(sinogram) // 2 + 1)
-        interval = np.logical_and(x_axis * self.spatial_resolution > -wavelength,
-                                  x_axis * self.spatial_resolution < wavelength)
-        period = int(wavelength / self.spatial_resolution)
+        interval = np.logical_and(x_axis * self.spatial_resolution > -wave_length,
+                                  x_axis * self.spatial_resolution < wave_length)
+        period = int(wave_length / self.spatial_resolution)
         max_sinogram = np.max(sinogram)
         tuning_parameters = self.local_estimator_params['TUNING']
         peaks, _ = find_peaks(sinogram, height=tuning_parameters['PEAK_DETECTION_HEIGHT_RATIO']
@@ -365,8 +306,9 @@
                               distance=tuning_parameters['PEAK_DETECTION_DISTANCE_RATIO']
                               * period)
         distances = x_axis[peaks] * self.spatial_resolution
+        index = np.argsort(sinogram[peaks])[::-1]
         if self.debug_sample:
             self.metrics['interval'] = interval
             self.metrics['x_axis'] = x_axis
-            self.metrics['max_indices'] = peaks
-        return distances+            self.metrics['max_indices'] = peaks[index][:nb_hops]
+        return distances[index][:nb_hops]