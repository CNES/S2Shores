--- conflicted
+++ resolved
@@ -65,11 +65,6 @@
         self.propagation_duration = np.sum(
             self._sequential_delta_times[:self.local_estimator_params['TEMPORAL_LAG']])
         self.create_sequence_time_series()
-<<<<<<< HEAD
-        # TODO: stop using random points
-        np.random.seed(0)
-=======
->>>>>>> a7bdb5e8
 
         if self.debug_sample:
             self.metrics['propagation_duration'] = self.propagation_duration
