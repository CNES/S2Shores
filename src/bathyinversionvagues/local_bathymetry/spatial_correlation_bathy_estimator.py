--- conflicted
+++ resolved
@@ -98,15 +98,10 @@
         delta_position = self.compute_delta_position(correlation_signal, wavelength)
         self.save_wave_field_estimation(estimated_direction, wavelength, delta_position)
 
-<<<<<<< HEAD
     def compute_radon_transforms(self, estimated_direction: float) -> None:
-
-=======
-    def compute_radon_transforms(self) -> None:
-        """ Compute the augmented Radon transforms of all the images in the sequence using the
-        currently selected directions.
-        """
->>>>>>> 1e49c0ac
+        """ Compute the augmented Radon transforms of all the images in the sequence along a single
+        direction.
+        """
         for image in self.ortho_sequence:
             radon_transform = WavesRadon(image, np.array([estimated_direction]))
             radon_transform_augmented = radon_transform.radon_augmentation(
