--- conflicted
+++ resolved
@@ -72,13 +72,8 @@
         correlation_signal = self.compute_spatial_correlation(estimated_direction)
         wavelength = self.compute_wavelength(correlation_signal)
         celerity = self.compute_celerity(correlation_signal, wavelength)
-<<<<<<< HEAD
         self.save_waves_field_estimation(correlation_signal, estimated_direction,
                                          wavelength, celerity)
-=======
-        self.save_waves_field_estimation(correlation_signal, estimated_direction, wavelength,
-                                         celerity)
->>>>>>> d6e22865
 
     def compute_radon_transforms(self) -> None:
 
@@ -143,18 +138,11 @@
         :returns: the celerity (m/s)
         """
         argmax_ac = len(correlation_signal)
-<<<<<<< HEAD
-        peak_position_lim_inf = -1 / wavenumber_dual_period(self.global_estimator.waves_period_max,
-                                                            abs(self.delta_time),
-                                                            self.gravity)
-        propagation_factor = self.delta_time / period_offshore(1. / wavelength, self.gravity)
-=======
         delta_time = self.sequential_delta_times[0]
         peak_position_lim_inf = -1 / wavenumber_dual_period(self.global_estimator.waves_period_max,
                                                             abs(delta_time),
                                                             self.gravity)
         propagation_factor = delta_time / period_offshore(1. / wavelength, self.gravity)
->>>>>>> d6e22865
         if propagation_factor < 1:
             peak_position_lim_sup = -peak_position_lim_inf
         else:
