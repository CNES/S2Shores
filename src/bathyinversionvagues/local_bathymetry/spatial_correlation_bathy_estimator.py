--- conflicted
+++ resolved
@@ -13,13 +13,7 @@
 
 import numpy as np
 
-<<<<<<< HEAD
-from ..bathy_physics import period_offshore, celerity_offshore, wavelength_offshore
-from ..data_model.waves_field_estimation import WavesFieldEstimation
-from ..data_model.waves_fields_estimations import WavesFieldsEstimations
-=======
 from ..bathy_physics import celerity_offshore, wavelength_offshore, period_offshore
->>>>>>> b355eed5
 from ..generic_utils.image_filters import detrend, desmooth
 from ..generic_utils.image_utils import normalized_cross_correlation
 from ..generic_utils.signal_utils import find_period_from_zeros
@@ -32,11 +26,7 @@
 from ..waves_exceptions import WavesEstimationError
 
 from .local_bathy_estimator import LocalBathyEstimator
-<<<<<<< HEAD
-from .spatial_correlation_waves_field_estimation import SpatialCorrelationWavesFieldEstimation
-=======
 from .spatial_correlation_bathy_estimation import SpatialCorrelationBathyEstimation
->>>>>>> b355eed5
 
 
 if TYPE_CHECKING:
@@ -96,14 +86,8 @@
         estimated_direction = self.find_direction()
         correlation_signal = self.compute_spatial_correlation(estimated_direction)
         wavelength = self.compute_wavelength(correlation_signal)
-<<<<<<< HEAD
-        propagated_distance = self.compute_propagated_distance(correlation_signal, wavelength)
-        self.save_waves_field_estimation(correlation_signal, estimated_direction,
-                                         wavelength, propagated_distance)
-=======
         delta_position = self.compute_delta_position(correlation_signal, wavelength)
         self.save_wave_field_estimation(estimated_direction, wavelength, delta_position)
->>>>>>> b355eed5
 
     def compute_radon_transforms(self) -> None:
 
@@ -161,15 +145,6 @@
         wavelength = period * correl_signal_resolution
         return wavelength
 
-<<<<<<< HEAD
-    def compute_propagated_distance(
-            self, correlation_signal: np.ndarray, wavelength: float) -> float:
-        """ Compute the distance propagated over time of the waves
-
-        :param correlation_signal: spatial cross correlated signal
-        :param wavelength: the wave length (m)
-        :returns: the distance propagated by the waves over time (m)
-=======
     def compute_delta_position(self, correlation_signal: np.ndarray,
                                wavelength: float) -> float:
         """ Compute the distance propagated over time by the waves
@@ -177,7 +152,6 @@
         :param correlation_signal: spatial cross correlated signal
         :param wavelength: the wave length (m)
         :returns: the distance propagated over time by the waves (m)
->>>>>>> b355eed5
         """
         argmax_ac = len(correlation_signal) / 2
         celerity_offshore_max = celerity_offshore(self.global_estimator.waves_period_max,
@@ -193,11 +167,7 @@
             spatial_shift_offshore_max = -self.local_estimator_params['PEAK_POSITION_MAX_FACTOR'] \
                 * stroboscopic_factor_offshore * wavelength
         peaks_pos, _ = find_peaks(correlation_signal)
-<<<<<<< HEAD
-        propagated_distance = np.nan
-=======
         delta_position = np.nan
->>>>>>> b355eed5
         if peaks_pos.size != 0:
             relative_distance = peaks_pos - argmax_ac
             pt_in_range = peaks_pos[np.where((relative_distance >= spatial_shift_offshore_min) & (
@@ -205,26 +175,12 @@
             if pt_in_range.size != 0:
                 argmax = pt_in_range[correlation_signal[pt_in_range].argmax()]
                 # TODO: add variable to adapt to be in meters
-<<<<<<< HEAD
-                propagated_distance = argmax - argmax_ac  # supposed to be in meters,
-=======
                 delta_position = argmax_ac - argmax  # supposed to be in meters,
->>>>>>> b355eed5
             else:
                 raise WavesEstimationError('Unable to find any directional peak')
         else:
             raise WavesEstimationError('Unable to find any directional peak')
 
-<<<<<<< HEAD
-        return propagated_distance
-
-    def save_waves_field_estimation(self,
-                                    correlation_signal: np.ndarray,
-                                    estimated_direction: float,
-                                    wavelength: float,
-                                    propagated_distance: float) -> None:
-        """ Saves the waves_field_estimation
-=======
         return delta_position
 
     def save_wave_field_estimation(self,
@@ -232,34 +188,13 @@
                                    wavelength: float,
                                    delta_position: float) -> None:
         """ Saves the wave_field_estimation
->>>>>>> b355eed5
 
         :param estimated_direction: the waves estimated propagation direction
         :param wavelength: the wave length of the waves
-<<<<<<< HEAD
-        :param propagated_distance: the distance propagated by the waves over time
-        """
-        waves_field_estimation = cast(SpatialCorrelationWavesFieldEstimation,
-                                      self.create_waves_field_estimation(estimated_direction,
-                                                                         wavelength))
-        waves_field_estimation.delta_time = self.sequential_delta_times[0]
-        waves_field_estimation.propagated_distance = propagated_distance
-        waves_field_estimation.correlation_signal = correlation_signal
-        self.store_estimation(waves_field_estimation)
-
-    def sort_waves_fields(self) -> None:
-        pass
-
-    def is_waves_field_valid(self, waves_field_estimation: WavesFieldEstimation) -> bool:
-        if not isinstance(waves_field_estimation, self.waves_field_estimation_cls):
-            raise TypeError(f'Unable to process estimation type {type(waves_field_estimation)}')
-        return True
-=======
         :param delta_position: the distance propagated over time by the waves
         """
         bathymetry_estimation = cast(SpatialCorrelationBathyEstimation,
                                      self.create_bathymetry_estimation(estimated_direction,
                                                                        wavelength))
         bathymetry_estimation.delta_position = delta_position
-        self.bathymetry_estimations.append(bathymetry_estimation)
->>>>>>> b355eed5
+        self.bathymetry_estimations.append(bathymetry_estimation)