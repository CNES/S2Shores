# -*- coding: utf-8 -*-
""" Class performing bathymetry computation using spatial correlation method

:author: Grégoire Thoumyre
:organization: CNES
:copyright: 2021 CNES. All rights reserved.
:license: see LICENSE file
:created: 20/09/2021
"""
from typing import Optional, List, TYPE_CHECKING, cast  # @NoMove

from scipy.signal import find_peaks

import numpy as np

from ..bathy_physics import period_offshore, celerity_offshore, wavelength_offshore
from ..generic_utils.image_filters import detrend, desmooth
from ..generic_utils.image_utils import normalized_cross_correlation
from ..generic_utils.signal_utils import find_period
from ..image_processing.sinograms import Sinograms
from ..image_processing.waves_image import WavesImage, ImageProcessingFilters
from ..image_processing.waves_radon import WavesRadon, linear_directions
from ..image_processing.waves_sinogram import WavesSinogram
from ..waves_exceptions import WavesEstimationError
from .local_bathy_estimator import LocalBathyEstimator
from .spatial_correlation_waves_field_estimation import SpatialCorrelationWavesFieldEstimation
from .waves_fields_estimations import WavesFieldsEstimations


if TYPE_CHECKING:
    from ..global_bathymetry.bathy_estimator import BathyEstimator  # @UnusedImport


class SpatialCorrelationBathyEstimator(LocalBathyEstimator):
    """ Class performing spatial correlation to compute bathymetry
    """

    waves_field_estimation_cls = SpatialCorrelationWavesFieldEstimation

    def __init__(self, images_sequence: List[WavesImage], global_estimator: 'BathyEstimator',
                 waves_fields_estimations: WavesFieldsEstimations,
                 selected_directions: Optional[np.ndarray]=None) -> None:

        super().__init__(images_sequence, global_estimator,
                         waves_fields_estimations, selected_directions)
        self._number_frames = len(self.images_sequence)
        if self.selected_directions is None:
            self.selected_directions = linear_directions(-180., 0., 1.)

        self.radon_transforms: List[Sinograms] = []
        self.sinograms: List[WavesSinogram] = []
        self.spatial_correlation = None
        self.directions = None

    @property
    def preprocessing_filters(self) -> ImageProcessingFilters:
        preprocessing_filters: ImageProcessingFilters = []
        preprocessing_filters.append((detrend, []))

        if self.global_estimator.smoothing_requested:
            # FIXME: pixels necessary for smoothing are not taken into account, thus
            # zeros are introduced at the borders of the window.
            preprocessing_filters.append((desmooth,
                                          [self.global_estimator.smoothing_lines_size,
                                           self.global_estimator.smoothing_columns_size]))
            # Remove tendency possibly introduced by smoothing, specially on the shore line
            preprocessing_filters.append((detrend, []))
        return preprocessing_filters

    def run(self) -> None:
        self.preprocess_images()  # TODO: should be in the init ?
        self.compute_radon_transforms()
        estimated_direction = self.find_direction()
        correlation_signal = self.compute_spatial_correlation(estimated_direction)
        wavelength = self.compute_wavelength(correlation_signal)
        celerity = self.compute_celerity(correlation_signal, wavelength)
        self.save_waves_field_estimation(correlation_signal, estimated_direction,
                                         wavelength, celerity)

    def compute_radon_transforms(self) -> None:

        for image in self.images_sequence:
            radon_transform = WavesRadon(image, self.selected_directions)
            radon_transform_augmented = radon_transform.radon_augmentation(
                self.local_estimator_params.AUGMENTED_RADON_FACTOR)
            self.radon_transforms.append(radon_transform_augmented)

    def find_direction(self) -> float:
        """ Find the direction of the waves propagation

        :returns: the estimated direction of the waves propagation
        """
        tmp_image = np.ones(self.images_sequence[0].pixels.shape)
        for frame in range(self._number_frames):
            tmp_image *= self.images_sequence[frame].pixels
        tmp_wavesimage = WavesImage(tmp_image, self.spatial_resolution)
        tmp_wavesradon = WavesRadon(tmp_wavesimage, self.selected_directions)
        tmp_wavesradon_augmented = tmp_wavesradon.radon_augmentation(
            self.local_estimator_params.AUGMENTED_RADON_FACTOR)
        estimated_direction, _ = tmp_wavesradon_augmented.get_direction_maximum_variance()
        return estimated_direction

    def compute_spatial_correlation(self, estimated_direction: float) -> np.ndarray:
        """ Compute the spatial cross correlation between the 2 sinograms of the estimated direction

        :param estimated_direction: the estimated direction of the waves propagation
        :returns: the correlation signal
        """
        for radon_transform in self.radon_transforms:
            tmp_wavessinogram = radon_transform[estimated_direction]
            tmp_wavessinogram.values *= tmp_wavessinogram.variance
            self.sinograms.append(tmp_wavessinogram)
        sinogram_1 = self.sinograms[0].values
        # TODO: should be independent from 0/1 (for multiple pairs of frames)
        sinogram_2 = self.sinograms[1].values
        correl_mode = self.local_estimator_params.CORRELATION_MODE
        corr_init = normalized_cross_correlation(sinogram_1, sinogram_2, correl_mode)
        corr_init_ac = normalized_cross_correlation(corr_init, corr_init, correl_mode)
        corr_1 = normalized_cross_correlation(corr_init_ac, sinogram_1, correl_mode)
        corr_2 = normalized_cross_correlation(corr_init_ac, sinogram_2, correl_mode)
        correlation_signal = normalized_cross_correlation(corr_1, corr_2, correl_mode)
        return correlation_signal

    def compute_wavelength(self, correlation_signal: np.ndarray) -> float:
        """ Compute the wave length of the waves

        :param correlation_signal: spatial cross correlated signal
        :returns: the wave length (m)
        """
<<<<<<< HEAD
        min_wavelength = wavelength_offshore(self.global_estimator.waves_period_min, self.gravity)
=======
        min_wavelength = (self.gravity * self.global_estimator.waves_period_min**2) / (2 * np.pi)
>>>>>>> de670032
        period, _ = find_period(correlation_signal, int(min_wavelength / self.spatial_resolution))
        wavelength = period * self.spatial_resolution * \
            self.local_estimator_params.AUGMENTED_RADON_FACTOR
        return wavelength

    def compute_celerity(self, correlation_signal: np.ndarray, wavelength: float) -> float:
        """ Compute the celerity of the waves

        :param correlation_signal: spatial cross correlated signal
        :param wavelength: the wave length (m)
        :returns: the celerity (m/s)
        """
        argmax_ac = len(correlation_signal) / 2
        delta_time = self.sequential_delta_times[0]
        celerity_offshore_max = celerity_offshore(self.global_estimator.waves_period_max,
                                                  self.gravity)
        spatial_shift_offshore_min = -celerity_offshore_max * abs(delta_time)
        propagation_factor = delta_time / period_offshore(1. / wavelength, self.gravity)
        if propagation_factor < 1:
            spatial_shift_offshore_max = -spatial_shift_offshore_min
        else:
            # unused for s2
            spatial_shift_offshore_max = -self.local_estimator_params.PEAK_POSITION_MAX_FACTOR * \
                propagation_factor * wavelength
        peaks_pos, _ = find_peaks(correlation_signal)
        celerity = np.nan
        if peaks_pos.size != 0:
            relative_distance = peaks_pos - argmax_ac
            pt_in_range = peaks_pos[np.where((relative_distance >= spatial_shift_offshore_min) & (
                relative_distance < spatial_shift_offshore_max))]
            if pt_in_range.size != 0:
                argmax = pt_in_range[correlation_signal[pt_in_range].argmax()]
                # TODO: add variable to adapt to be in meters
                dx = argmax - argmax_ac  # supposed to be in meters,
                celerity = abs(dx) / abs(delta_time)
            else:
                raise WavesEstimationError('Unable to find any directional peak')
        else:
            raise WavesEstimationError('Unable to find any directional peak')

        return celerity

    def save_waves_field_estimation(self,
                                    correlation_signal: np.ndarray,
                                    estimated_direction: float,
                                    wavelength: float,
                                    celerity: float) -> None:
        """ Saves the waves_field_estimation

        :param correlation_signal: spatial cross correlated signal
        :param estimated_direction: the waves estimated propagation direction
        :param wavelength: the wave length of the waves
        :param celerity: the celerity of the waves
        """
        waves_field_estimation = cast(SpatialCorrelationWavesFieldEstimation,
                                      self.create_waves_field_estimation(estimated_direction,
                                                                         wavelength))
        waves_field_estimation.celerity = celerity
        waves_field_estimation.delta_time = self.sequential_delta_times[0]
        waves_field_estimation.correlation_signal = correlation_signal
        self.store_estimation(waves_field_estimation)

    def sort_waves_fields(self) -> None:
        """ Sort the waves fields estimations based on some criterion.
        """
        # FIXME: (GREGOIRE) decide if some specific sorting is needed<|MERGE_RESOLUTION|>--- conflicted
+++ resolved
@@ -39,7 +39,7 @@
 
     def __init__(self, images_sequence: List[WavesImage], global_estimator: 'BathyEstimator',
                  waves_fields_estimations: WavesFieldsEstimations,
-                 selected_directions: Optional[np.ndarray]=None) -> None:
+                 selected_directions: Optional[np.ndarray] = None) -> None:
 
         super().__init__(images_sequence, global_estimator,
                          waves_fields_estimations, selected_directions)
@@ -127,11 +127,7 @@
         :param correlation_signal: spatial cross correlated signal
         :returns: the wave length (m)
         """
-<<<<<<< HEAD
         min_wavelength = wavelength_offshore(self.global_estimator.waves_period_min, self.gravity)
-=======
-        min_wavelength = (self.gravity * self.global_estimator.waves_period_min**2) / (2 * np.pi)
->>>>>>> de670032
         period, _ = find_period(correlation_signal, int(min_wavelength / self.spatial_resolution))
         wavelength = period * self.spatial_resolution * \
             self.local_estimator_params.AUGMENTED_RADON_FACTOR
