# -*- coding: utf-8 -*-
""" Class performing bathymetry computation using spatial correlation method

:author: Degoul Romain
:organization: CNES
:copyright: 2021 CNES. All rights reserved.
:license: see LICENSE file
:created: 18/06/2021
"""
from typing import Optional, List, Tuple, TYPE_CHECKING

from munch import Munch  # @NoMove
import numpy as np

from ..generic_utils.image_utils import normxcorr2
from ..image_processing.waves_image import WavesImage
from ..local_bathymetry.correlation_bathy_estimator import CorrelationBathyEstimator


if TYPE_CHECKING:
    from ..global_bathymetry.bathy_estimator import BathyEstimator  # @UnusedImport


class SpatialCorrelationBathyEstimator(CorrelationBathyEstimator):
    """ Class performing spatial correlation to compute bathymetry
    """

    def __init__(self, images_sequence: List[WavesImage], global_estimator: 'BathyEstimator',
                 selected_directions: Optional[np.ndarray] = None) -> None:
        """ Constructor

        :param images_sequence: sequence of image used to compute bathymetry
        :param global_estimator: global estimator
        :param selected_directions: selected_directions: the set of directions onto which the
        sinogram must be computed
        """
        super().__init__(images_sequence, global_estimator, selected_directions)
        self._shape_x, self._shape_y = self.images_sequence[0].pixels.shape
        self._number_frames = len(self.images_sequence)
        sampling_positions_x = np.reshape(np.arange(self._shape_x), (1, -1))
        sampling_positions_y = np.reshape(np.arange(self._shape_y), (1, -1))
        self._sampling_positions = (sampling_positions_x, sampling_positions_y)

    @property
<<<<<<< HEAD
    def _parameters(self) -> Munch:
        """ :return: munchified parameters
        """
        return self.local_estimator_params.TEMPORAL_METHOD

    @property
    def sampling_positions(self) -> Tuple[np.ndarray, np.ndarray]:
=======
    def sampling_positions(self) -> np.ndarray:
>>>>>>> 5be61719
        """ :return: tuple of sampling positions
        """
        return self._sampling_positions

    def get_correlation_matrix(self) -> np.ndarray:
        """ :return: correlation matrix
        """
        merge_array = np.dstack([image.pixels for image in self.images_sequence])
        temporal_lag = self.local_estimator_params.TEMPORAL_LAG
        full_corr = normxcorr2(merge_array[:, :, 0].T,
                               merge_array[:, :, temporal_lag].T)
        for index in np.arange(temporal_lag, self._number_frames - temporal_lag, temporal_lag):
            corr = normxcorr2(merge_array[:, :, index].T,
                              merge_array[:, :, index + temporal_lag].T)
            full_corr = full_corr + corr
        return full_corr<|MERGE_RESOLUTION|>--- conflicted
+++ resolved
@@ -42,17 +42,7 @@
         self._sampling_positions = (sampling_positions_x, sampling_positions_y)
 
     @property
-<<<<<<< HEAD
-    def _parameters(self) -> Munch:
-        """ :return: munchified parameters
-        """
-        return self.local_estimator_params.TEMPORAL_METHOD
-
-    @property
-    def sampling_positions(self) -> Tuple[np.ndarray, np.ndarray]:
-=======
     def sampling_positions(self) -> np.ndarray:
->>>>>>> 5be61719
         """ :return: tuple of sampling positions
         """
         return self._sampling_positions
