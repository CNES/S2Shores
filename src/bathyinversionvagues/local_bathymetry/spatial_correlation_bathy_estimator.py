--- conflicted
+++ resolved
@@ -13,12 +13,7 @@
 
 import numpy as np
 
-<<<<<<< HEAD
-
-from ..bathy_physics import period_offshore, wavenumber_dual_period
-=======
 from ..bathy_physics import period_offshore, celerity_offshore
->>>>>>> 38a93fca
 from ..generic_utils.image_filters import detrend, desmooth
 from ..generic_utils.image_utils import normalized_cross_correlation
 from ..generic_utils.signal_utils import find_period
@@ -26,11 +21,10 @@
 from ..image_processing.waves_image import WavesImage, ImageProcessingFilters
 from ..image_processing.waves_radon import WavesRadon
 from ..image_processing.waves_sinogram import WavesSinogram
+from ..waves_exceptions import WavesEstimationError
 from .local_bathy_estimator import LocalBathyEstimator
 from .spatial_correlation_waves_field_estimation import SpatialCorrelationWavesFieldEstimation
 from .waves_fields_estimations import WavesFieldsEstimations
-from ..waves_exceptions import WavesEstimationError
-
 
 
 if TYPE_CHECKING:
@@ -132,12 +126,8 @@
         :returns: the wave length (m)
         """
         period, _ = find_period(correlation_signal)
-<<<<<<< HEAD
-        wavelength = period * self.images_sequence[0].resolution * \
+        wavelength = period * self.spatial_resolution * \
             self.local_estimator_params.AUGMENTED_RADON_FACTOR
-=======
-        wavelength = period * self.spatial_resolution * self.local_estimator_params.AUGMENTED_RADON_FACTOR
->>>>>>> 38a93fca
         return wavelength
 
     def compute_celerity(self, correlation_signal: np.ndarray, wavelength: float) -> float:
@@ -147,19 +137,12 @@
         :param wavelength: the wave length (m)
         :returns: the celerity (m/s)
         """
-<<<<<<< HEAD
-        argmax_ac = len(correlation_signal)
+        argmax_ac = len(correlation_signal) / 2
         delta_time = self.sequential_delta_times[0]
-        peak_position_lim_inf = -1 / wavenumber_dual_period(self.global_estimator.waves_period_max,
-                                                            abs(delta_time),
-                                                            self.gravity)
+        celerity_offshore_max = celerity_offshore(self.global_estimator.waves_period_max,
+                                                  self.gravity)
+        spatial_shift_offshore_min = -celerity_offshore_max * abs(delta_time)
         propagation_factor = delta_time / period_offshore(1. / wavelength, self.gravity)
-=======
-        argmax_ac = len(correlation_signal) / 2
-        celerity_offshore_max = celerity_offshore(self.global_estimator.waves_period_max, self.gravity)
-        spatial_shift_offshore_min =  -celerity_offshore_max * abs(self.delta_time)
-        propagation_factor = self.delta_time / period_offshore(1. / wavelength, self.gravity)
->>>>>>> 38a93fca
         if propagation_factor < 1:
             spatial_shift_offshore_max = -spatial_shift_offshore_min
         else:
@@ -174,17 +157,14 @@
                 relative_distance < spatial_shift_offshore_max))]
             if pt_in_range.size != 0:
                 argmax = pt_in_range[correlation_signal[pt_in_range].argmax()]
-                dx = argmax - argmax_ac  # supposed to be in meters, TODO: add variable to adapt to be in meters
-<<<<<<< HEAD
+                # TODO: add variable to adapt to be in meters
+                dx = argmax - argmax_ac  # supposed to be in meters,
                 celerity = abs(dx) / abs(delta_time)
-=======
-                celerity = abs(dx) / abs(self.delta_time)
             else:
                 raise WavesEstimationError('Unable to find any directional peak')
         else:
             raise WavesEstimationError('Unable to find any directional peak')
-        
->>>>>>> 38a93fca
+
         return celerity
 
     def save_waves_field_estimation(self,
