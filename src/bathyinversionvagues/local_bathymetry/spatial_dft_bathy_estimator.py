--- conflicted
+++ resolved
@@ -13,13 +13,8 @@
 
 import numpy as np
 
-<<<<<<< HEAD
-from ..bathy_debug.waves_fields_display import display_curve, display_4curves, display_3curves
 from ..bathy_physics import wavenumber_offshore
 from ..data_model.waves_fields_estimations import WavesFieldsEstimations
-=======
-from ..bathy_physics import wavenumber_offshore, phi_limits, NdArrayOrFloat
->>>>>>> 17cfb754
 from ..generic_utils.image_filters import detrend, desmooth
 from ..image_processing.waves_image import WavesImage, ImageProcessingFilters
 from ..image_processing.waves_radon import WavesRadon
@@ -93,18 +88,6 @@
         """
         self.waves_fields_estimations.sort(key=lambda x: x.energy, reverse=True)
 
-<<<<<<< HEAD
-=======
-    def is_waves_field_valid(self, waves_field_estimation: WavesFieldEstimation) -> bool:
-        if not isinstance(waves_field_estimation, self.waves_field_estimation_cls):
-            raise TypeError(f'Unable to process estimation type {type(waves_field_estimation)}')
-        phi_min, phi_max = cast(Tuple[float, float],
-                                self.get_phi_limits(waves_field_estimation.wavenumber))
-        phase_shift = waves_field_estimation.delta_phase
-        return ((phi_min < phase_shift and phase_shift < phi_max) or
-                (phi_max < phase_shift and phase_shift < phi_min))
-
->>>>>>> 17cfb754
     def find_directions(self) -> np.ndarray:
         """ Find an initial set of directions from the cross correlation spectrum of the radon
         transforms of the 2 images.
@@ -171,7 +154,7 @@
         for index in range(peaks.size):
             found_in_pair = False
             for index1, index2 in peaks_pairs:
-                if index == index1 or index == index2:
+                if index in (index1, index2):
                     found_in_pair = True
                     break
             if not found_in_pair:
@@ -204,26 +187,14 @@
         """ Find refined directions from the resampled cross correlation spectrum of the radon
         transforms of the 2 images and identify wavenumbers of the peaks along these directions.
         """
-<<<<<<< HEAD
-        kfft = self.get_kfft()
-
-        for directions_range in self.directions_ranges:
-            self._find_peaks_on_directions_range(kfft, directions_range)
-=======
-
         for directions_range in directions_ranges:
             self._find_peaks_on_directions_range(self.full_linear_wavenumbers, directions_range)
->>>>>>> 17cfb754
 
         if self.debug_sample:
             self._metrics['kfft'] = self.full_linear_wavenumbers
 
-<<<<<<< HEAD
-    def _find_peaks_on_directions_range(self, kfft, directions) -> None:
-=======
     def _find_peaks_on_directions_range(self, wavenumbers: np.ndarray, directions: np.ndarray) \
             -> None:
->>>>>>> 17cfb754
         """ Find refined directions from the resampled cross correlation spectrum of the radon
         transforms of the 2 images and identify wavenumbers of the peaks along these directions.
         """
@@ -254,14 +225,9 @@
             wavenumber = normalized_frequency * self.radon_transforms[0].sampling_frequency
 
             energy = total_spectrum[wavenumber_index, direction_index]
-<<<<<<< HEAD
-            self.save_waves_field_estimation(estimated_direction, wavelength,
-                                             estimated_phase_shift, energy)
-=======
             estimation = self.save_waves_field_estimation(estimated_direction, wavenumber,
                                                           estimated_phase_shift, energy)
             self.store_estimation(estimation)
->>>>>>> 17cfb754
 
         if self.debug_sample:
 
@@ -273,13 +239,8 @@
             self.metrics['totSpec'] = np.abs(total_spectrum) / np.mean(total_spectrum)
             self.metrics['interpolated_dft'] = metrics
 
-<<<<<<< HEAD
-    def save_waves_field_estimation(self, direction: float, wavelength: float,
-                                    phase_shift: float, energy: float) -> None:
-=======
     def save_waves_field_estimation(self, direction: float, wavenumber: float, phase_shift: float,
                                     energy: float) -> SpatialDFTWavesFieldEstimation:
->>>>>>> 17cfb754
         """ Saves estimated parameters in a new estimation.
 
         :param direction: direction of the waves field (°)
@@ -294,12 +255,6 @@
         # FIXME: index delta times by the index of the pair of images
         waves_field_estimation.delta_time = self.sequential_delta_times[0]
         waves_field_estimation.delta_phase = phase_shift
-<<<<<<< HEAD
-=======
-        # TODO: compute this property inside WavesFieldEstimation
-        _, phi_max = cast(Tuple[float, float], self.get_phi_limits(wavenumber))
-        waves_field_estimation.delta_phase_ratio = abs(phase_shift) / phi_max
->>>>>>> 17cfb754
         waves_field_estimation.energy = energy
         return waves_field_estimation
 
@@ -317,7 +272,7 @@
         """
         nb_wavenumbers = sino1_fft.shape[0]
 
-        sinograms_correlation_fft = sino1_fft * np.conj(sino2_fft)
+        sinograms_correlation_fft = sino2_fft * np.conj(sino1_fft)
         phase_shift = np.angle(sinograms_correlation_fft)
 
         amplitude_sino1 = np.abs(sino1_fft) ** 2
@@ -333,27 +288,7 @@
         """  :returns: the requested sampling of the sinogram FFT
         """
         # frequencies based on wave characteristics:
-<<<<<<< HEAD
-        period_samples = np.arange(self.global_estimator.waves_period_min,
-                                   self.global_estimator.waves_period_max,
-                                   self.local_estimator_params['STEP_T'])
-        k_forced = cast(np.ndarray, wavenumber_offshore(period_samples, self.gravity))
-
-        return k_forced
-=======
         period_samples = np.arange(self.global_estimator.waves_period_max,
                                    self.global_estimator.waves_period_min,
                                    -self.local_estimator_params['STEP_T'])
-        return cast(np.ndarray, wavenumber_offshore(period_samples, self.gravity))
-
-    def get_phi_limits(self, wavenumber: NdArrayOrFloat) -> Tuple[NdArrayOrFloat, NdArrayOrFloat]:
-        """  Get the delta phase limits for deep and swallow waters
-
-        :param wavenumber: the wavenumber(s) for which limits on phase are requested
-        :returns: the minimum and maximum phase shifts for swallow and deep water
-        """
-        return phi_limits(wavenumber,
-                          self.sequential_delta_times[0],
-                          self.global_estimator.depth_min,
-                          self.gravity)
->>>>>>> 17cfb754
+        return cast(np.ndarray, wavenumber_offshore(period_samples, self.gravity))