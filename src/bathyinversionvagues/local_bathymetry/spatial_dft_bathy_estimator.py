--- conflicted
+++ resolved
@@ -13,26 +13,16 @@
 
 import numpy as np
 
-<<<<<<< HEAD
-from ..bathy_debug.waves_fields_display import display_curve, display_4curves, display_3curves
-from ..bathy_physics import wavenumber_offshore, phi_limits
-from ..data_model.waves_field_estimation import WavesFieldEstimation
-from ..data_model.waves_fields_estimations import WavesFieldsEstimations
-=======
 from ..bathy_physics import wavenumber_offshore
->>>>>>> b355eed5
 from ..generic_utils.image_filters import detrend, desmooth
 from ..image.image_geometry_types import PointType
 from ..image.ortho_sequence import OrthoSequence, FrameIdType
 from ..image_processing.waves_image import ImageProcessingFilters
 from ..image_processing.waves_radon import WavesRadon
 from ..waves_exceptions import WavesEstimationError
+
 from .local_bathy_estimator import LocalBathyEstimator
-<<<<<<< HEAD
-from .spatial_dft_waves_field_estimation import SpatialDFTWavesFieldEstimation
-=======
 from .spatial_dft_bathy_estimation import SpatialDFTBathyEstimation
->>>>>>> b355eed5
 
 
 if TYPE_CHECKING:
@@ -55,9 +45,6 @@
 
         self.radon_transforms: List[WavesRadon] = []
 
-<<<<<<< HEAD
-        self.directions_ranges = []
-=======
         self.full_linear_wavenumbers = self.get_full_linear_wavenumbers()
 
     @property
@@ -67,7 +54,6 @@
     @property
     def stop_frame_id(self) -> FrameIdType:
         return self.global_estimator.selected_frames[1]
->>>>>>> b355eed5
 
     @property
     def preprocessing_filters(self) -> ImageProcessingFilters:
@@ -88,12 +74,7 @@
         """ Compute the Radon transforms of all the images in the sequence using the currently
         selected directions.
         """
-<<<<<<< HEAD
-
-        for image in self.images_sequence:
-=======
         for image in self.ortho_sequence:
->>>>>>> b355eed5
             radon_transform = WavesRadon(image, self.selected_directions)
             self.radon_transforms.append(radon_transform)
 
@@ -112,14 +93,6 @@
 
         self.find_spectral_peaks(directions_ranges)
 
-    def is_waves_field_valid(self, waves_field_estimation: WavesFieldEstimation) -> bool:
-        if not isinstance(waves_field_estimation, self.waves_field_estimation_cls):
-            raise TypeError(f'Unable to process estimation type {type(waves_field_estimation)}')
-        phi_min, phi_max = self.get_phi_limits(waves_field_estimation.wavenumber)
-        phase_shift = waves_field_estimation.delta_phase
-        return (((phi_min < phase_shift) & (phase_shift < phi_max)) |
-                ((phi_max < phase_shift) & (phase_shift < phi_min)))
-
     def find_directions(self) -> np.ndarray:
         """ Find an initial set of directions from the cross correlation spectrum of the radon
         transforms of the 2 images.
@@ -127,10 +100,6 @@
         # TODO: modify directions finding such that only one radon transform is computed (50% gain)
         sino1_fft = self.radon_transforms[0].get_sinograms_standard_dfts()
         sino2_fft = self.radon_transforms[1].get_sinograms_standard_dfts()
-<<<<<<< HEAD
-        _, total_spectrum, metrics = self._cross_correl_spectrum(sino1_fft, sino2_fft)
-        total_spectrum_normalized = self.process_cross_correl_spectrum(total_spectrum, metrics)
-=======
 
         phase_shift, spectrum_amplitude, sinograms_correlation_fft = \
             self._cross_correl_spectrum(sino1_fft, sino2_fft)
@@ -139,7 +108,6 @@
         max_heta = np.max(total_spectrum, axis=0)
         total_spectrum_normalized = max_heta / np.max(max_heta)
 
->>>>>>> b355eed5
         # TODO: possibly apply symmetry to totalSpecMax_ref in find directions
         peaks, values = find_peaks(total_spectrum_normalized,
                                    prominence=self.local_estimator_params['PROMINENCE_MAX_PEAK'])
@@ -205,10 +173,7 @@
             -> List[np.ndarray]:
         """ Prepare the directions along which direction and wavenumber finding will be done.
         """
-<<<<<<< HEAD
-=======
         directions_ranges = []
->>>>>>> b355eed5
         if peaks_dir_indices.size > 0:
             for peak_index in range(0, peaks_dir_indices.size):
                 angles_half_range = self.local_estimator_params['ANGLE_AROUND_PEAK_DIR']
@@ -216,39 +181,6 @@
                 tmp = np.arange(max(direction_index - angles_half_range, 0),
                                 min(direction_index + angles_half_range + 1, 360)
                                 )
-<<<<<<< HEAD
-                directions_range = np.zeros_like(tmp)
-                directions_range[:] = self.radon_transforms[0].directions[tmp]
-                self.directions_ranges.append(directions_range)
-
-        # FIXME: what to do with opposite directions
-
-    def find_spectral_peaks(self) -> None:
-        """ Find refined directions from the resampled cross correlation spectrum of the radon
-        transforms of the 2 images and identify wavenumbers of the peaks along these directions.
-        """
-        kfft = self.get_kfft()
-        # phi_max: maximum acceptable values of delta phi for each wavenumber to explore
-        _, phi_max = self.get_phi_limits(kfft)
-
-        for directions_range in self.directions_ranges:
-            self._find_peaks_on_directions_range(kfft, phi_max, directions_range)
-
-        if self.debug_sample:
-            self._metrics['kfft'] = kfft
-
-    def _find_peaks_on_directions_range(self, kfft, phi_max, directions) -> None:
-        """ Find refined directions from the resampled cross correlation spectrum of the radon
-        transforms of the 2 images and identify wavenumbers of the peaks along these directions.
-        """
-        # Detailed analysis of the signal for positive phase shifts
-        self.radon_transforms[0].interpolate_sinograms_dfts(kfft, directions)
-        self.radon_transforms[1].interpolate_sinograms_dfts(kfft, directions)
-        sino1_fft = self.radon_transforms[0].get_sinograms_interpolated_dfts(directions)
-        sino2_fft = self.radon_transforms[1].get_sinograms_interpolated_dfts(directions)
-        phase_shift, total_spectrum, metrics = self._cross_correl_spectrum(sino1_fft, sino2_fft)
-        total_spectrum_normalized = self.process_cross_correl_spectrum(total_spectrum, metrics)
-=======
                 directions_range = self.radon_transforms[0].directions[tmp]
                 directions_ranges.append(directions_range)
 
@@ -283,42 +215,24 @@
         max_heta = np.max(total_spectrum, axis=0)
         total_spectrum_normalized = max_heta / np.max(max_heta)
 
->>>>>>> b355eed5
         peaks_freq = find_peaks(total_spectrum_normalized,
                                 prominence=self.local_estimator_params['PROMINENCE_MULTIPLE_PEAKS'])
         peaks_freq = peaks_freq[0]
         peaks_wavenumbers_ind = np.argmax(total_spectrum[:, peaks_freq], axis=0)
 
         for index, direction_index in enumerate(peaks_freq):
-<<<<<<< HEAD
-            wavenumber_index = peaks_wavenumbers_ind[index]
-            estimated_phase_shift = phase_shift[wavenumber_index, direction_index]
-            estimated_direction = \
-                self.radon_transforms[0].directions[directions[direction_index]]
-            peak_sinogram = self.radon_transforms[0][directions[direction_index]]
-=======
             estimated_direction = directions[direction_index]
             wavenumber_index = peaks_wavenumbers_ind[index]
             estimated_phase_shift = phase_shift[wavenumber_index, direction_index]
->>>>>>> b355eed5
 
             peak_sinogram = self.radon_transforms[0][estimated_direction]
             normalized_frequency = peak_sinogram.interpolated_dft_frequencies[wavenumber_index]
-<<<<<<< HEAD
-            wavelength = 1 / (normalized_frequency * self.radon_transforms[0].sampling_frequency)
-
-            phase_shift_ratio = abs(estimated_phase_shift) / phi_max[wavenumber_index]
-            energy = total_spectrum[wavenumber_index, direction_index]
-            self.save_waves_field_estimation(estimated_direction, wavelength,
-                                             estimated_phase_shift, phase_shift_ratio, energy)
-=======
             wavenumber = normalized_frequency * self.radon_transforms[0].sampling_frequency
 
             energy = total_spectrum[wavenumber_index, direction_index]
             estimation = self.save_wave_field_estimation(estimated_direction, wavenumber,
                                                          estimated_phase_shift, energy)
             self.bathymetry_estimations.append(estimation)
->>>>>>> b355eed5
 
         if self.debug_sample:
 
@@ -330,32 +244,6 @@
             self.metrics['totSpec'] = np.abs(total_spectrum) / np.mean(total_spectrum)
             self.metrics['interpolated_dft'] = metrics
 
-<<<<<<< HEAD
-    def save_waves_field_estimation(self, direction: float, wavelength: float,
-                                    phase_shift: float, phase_shift_ratio: float,
-                                    energy: float) -> None:
-        """ Saves estimated parameters in a new estimation.
-
-        :param direction: direction of the waves field (°)
-        :param wavelength: wavelength of the waves field (m)
-        :param phase_shift: phase difference estimated between the 2 images (rd)
-        :param phase_shift_ratio: fraction of the maximum phase shift allowable in deep waters
-        :param energy: energy of the waves field (definition TBD)
-        """
-        waves_field_estimation = cast(SpatialDFTWavesFieldEstimation,
-                                      self.create_waves_field_estimation(direction, wavelength))
-
-        # FIXME: index delta times by the index of the pair of images
-        waves_field_estimation.delta_time = self.sequential_delta_times[0]
-        waves_field_estimation.delta_phase = phase_shift
-        # TODO: compute this property inside WavesFieldEstimation
-        waves_field_estimation.delta_phase_ratio = phase_shift_ratio
-        waves_field_estimation.energy = energy
-        self.store_estimation(waves_field_estimation)
-
-    def _cross_correl_spectrum(self, sino1_fft: np.ndarray, sino2_fft: np.ndarray,
-                               ) -> Tuple[np.ndarray, np.ndarray, dict]:
-=======
     def save_wave_field_estimation(self, direction: float, wavenumber: float, phase_shift: float,
                                    energy: float) -> SpatialDFTBathyEstimation:
         """ Saves estimated parameters in a new estimation.
@@ -375,7 +263,6 @@
 
     def _cross_correl_spectrum(self, sino1_fft: np.ndarray, sino2_fft: np.ndarray,
                                ) -> Tuple[np.ndarray, np.ndarray, np.ndarray]:
->>>>>>> b355eed5
         """ Computes the cross correlation spectrum of the radon transforms of the images, possibly
         restricted to a limited set of directions.
 
@@ -383,11 +270,7 @@
         :param sino2_fft: the DFT of the second sinogram, either standard or interpolated
         :returns: A tuple of 2 numpy arrays and a dictionary with:
                   - the phase shifts
-<<<<<<< HEAD
-                  - the total spectrum
-=======
                   - the spectrum amplitude
->>>>>>> b355eed5
                   - a dictionary containing intermediate results for debugging purposes
         """
         nb_wavenumbers = sino1_fft.shape[0]
@@ -400,37 +283,11 @@
         combined_amplitude = (amplitude_sino1 + amplitude_sino2)
 
         # Find maximum total energy per direction theta and normalize by the greater one
-<<<<<<< HEAD
-        total_spectrum = np.abs(combined_amplitude * phase_shift) / (nb_samples**3)
-        metrics = {}
-        metrics['sinograms_correlation_fft'] = sinograms_correlation_fft
-        metrics['total_spectrum'] = total_spectrum
-
-        return phase_shift, total_spectrum, metrics
-
-    def process_cross_correl_spectrum(self, total_spectrum: np.ndarray, metrics: dict
-                                      ) -> np.ndarray:
-        """ Process the cross correlation spectrum of the radon transforms of the images,to
-        derive the function used to locate maxima.
-
-        :param total_spectrum: the cross correlation spectrum
-        :returns:  the normalized spectrum
-        """
-        max_heta = np.max(total_spectrum, axis=0)
-        total_spectrum_normalized = max_heta / np.max(max_heta)
-=======
         spectrum_amplitude = np.abs(combined_amplitude) / (nb_wavenumbers**4)
->>>>>>> b355eed5
 
         return phase_shift, spectrum_amplitude, sinograms_correlation_fft
 
-<<<<<<< HEAD
-        return total_spectrum_normalized
-
-    def get_kfft(self) -> np.ndarray:
-=======
     def get_full_linear_wavenumbers(self) -> np.ndarray:
->>>>>>> b355eed5
         """  :returns: the requested sampling of the sinogram FFT
         """
         # frequencies based on wave characteristics:
