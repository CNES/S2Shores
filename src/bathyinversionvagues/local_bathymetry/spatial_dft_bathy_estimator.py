# -*- coding: utf-8 -*-
""" Class managing the computation of waves fields from two images taken at a small time interval.

:author: Alain Giros
:organization: CNES
:copyright: 2021 CNES. All rights reserved.
:license: see LICENSE file
:created: 5 mars 2021
"""
from typing import Optional, List, Tuple, TYPE_CHECKING, cast  # @NoMove

from scipy.signal import find_peaks

import numpy as np

from ..bathy_debug.waves_fields_display import display_curve, display_4curves, display_3curves
from ..bathy_physics import wavenumber_offshore, phi_limits
from ..generic_utils.image_filters import detrend, desmooth
from ..image_processing.waves_image import WavesImage, ImageProcessingFilters
from ..image_processing.waves_radon import WavesRadon
from ..waves_exceptions import WavesEstimationError
from .local_bathy_estimator import LocalBathyEstimator
from .spatial_dft_waves_field_estimation import SpatialDFTWavesFieldEstimation
from .waves_field_estimation import WavesFieldEstimation
from .waves_fields_estimations import WavesFieldsEstimations


if TYPE_CHECKING:
    from ..global_bathymetry.bathy_estimator import BathyEstimator  # @UnusedImport


class SpatialDFTBathyEstimator(LocalBathyEstimator):
    """ A local bathymetry estimator estimating bathymetry from the DFT of the sinograms in
    radon transforms.
    """

    waves_field_estimation_cls = SpatialDFTWavesFieldEstimation

    def __init__(self, images_sequence: List[WavesImage], global_estimator: 'BathyEstimator',
                 waves_fields_estimations: WavesFieldsEstimations,
                 selected_directions: Optional[np.ndarray] = None) -> None:

        super().__init__(images_sequence, global_estimator, waves_fields_estimations,
                         selected_directions)

        self.radon_transforms: List[WavesRadon] = []

        self.directions = None

    @property
    def preprocessing_filters(self) -> ImageProcessingFilters:
        preprocessing_filters: ImageProcessingFilters = []
        preprocessing_filters.append((detrend, []))

        if self.global_estimator.smoothing_requested:
            # FIXME: pixels necessary for smoothing are not taken into account, thus
            # zeros are introduced at the borders of the window.
            preprocessing_filters.append((desmooth,
                                          [self.global_estimator.smoothing_lines_size,
                                           self.global_estimator.smoothing_columns_size]))
            # Remove tendency possibly introduced by smoothing, specially on the shore line
            preprocessing_filters.append((detrend, []))
        return preprocessing_filters

    def compute_radon_transforms(self) -> None:

        for image in self.images_sequence:
            radon_transform = WavesRadon(image, self.selected_directions)
            self.radon_transforms.append(radon_transform)

    def run(self) -> None:
        """ Radon, FFT, find directional peaks, then do detailed DFT analysis to find
        detailed phase shifts per linear wave number (k*2pi)

        """
        self.preprocess_images()

        self.compute_radon_transforms()

        peaks_dir_indices = self.find_directions()
        # self.find_directions_bis()

        self.prepare_refinement(peaks_dir_indices)

        self.find_spectral_peaks()

    def sort_waves_fields(self) -> None:
        """ Sort the waves fields estimations based on their energy max.
        """
        self.waves_fields_estimations.sort(key=lambda x: x.energy, reverse=True)

<<<<<<< HEAD
    def is_waves_field_valid(self, waves_field_estimation: WavesFieldEstimation) -> bool:
        if not isinstance(waves_field_estimation, self.waves_field_estimation_cls):
            raise TypeError(f'Unable to process estimation type {type(waves_field_estimation)}')
        phi_min, phi_max = self.get_phi_limits(waves_field_estimation.wavenumber)
        phase_shift = waves_field_estimation.delta_phase
        return (((phi_min < phase_shift) & (phase_shift < phi_max)) |
                ((phi_max < phase_shift) & (phase_shift < phi_min)))

    def find_directions(self) -> None:
=======
    def find_directions(self) -> np.ndarray:
>>>>>>> a61ae673
        """ Find an initial set of directions from the cross correlation spectrum of the radon
        transforms of the 2 images.
        """
        # TODO: modify directions finding such that only one radon transform is computed (50% gain)
<<<<<<< HEAD
        _, _, total_spectrum_normalized, metrics = self.normalized_cross_correl_spectrum()
        self.optimized_curve = total_spectrum_normalized
=======
        sino1_fft = self.radon_transforms[0].get_sinograms_standard_dfts(self.directions)
        sino2_fft = self.radon_transforms[1].get_sinograms_standard_dfts(self.directions)
        _, total_spectrum, metrics = self._cross_correl_spectrum(sino1_fft, sino2_fft,
                                                                 phi_min, phi_max)
        total_spectrum_normalized = self.process_cross_correl_spectrum(total_spectrum, metrics)
>>>>>>> a61ae673
        # TODO: possibly apply symmetry to totalSpecMax_ref in find directions
        peaks, values = find_peaks(total_spectrum_normalized,
                                   prominence=self.local_estimator_params['PROMINENCE_MAX_PEAK'])
        prominences = values['prominences']

        # TODO: use symmetric peaks removal method (uncomment and delete next line.
#        peaks = self._process_peaks(peaks, prominences)
        if peaks.size == 0:
            raise WavesEstimationError('Unable to find any directional peak')

        if self.debug_sample:
            self.metrics['standard_dft'] = metrics

        return peaks

    def _process_peaks(self, peaks: np.ndarray, prominences: np.ndarray) -> np.ndarray:
        # Find pairs of symmetric directions
        if self.debug_sample:
            print('initial peaks: ', peaks)
        peaks_pairs = []
        for index1 in range(peaks.size - 1):
            for index2 in range(index1 + 1, peaks.size):
                if abs(peaks[index1] - peaks[index2]) == 180:
                    peaks_pairs.append((index1, index2))
                    break
        if self.debug_sample:
            print('peaks_pairs: ', peaks_pairs)

        filtered_peaks_dir = []
        # Keep only one direction from each pair, with the greatest prominence
        for index1, index2 in peaks_pairs:
            if abs(prominences[index1] - prominences[index2]) < 100:
                # Prominences almost the same, keep lowest index
                filtered_peaks_dir.append(peaks[index1])
            else:
                if prominences[index1] > prominences[index2]:
                    filtered_peaks_dir.append(peaks[index1])
                else:
                    filtered_peaks_dir.append(peaks[index2])
        if self.debug_sample:
            print('peaks kept from peaks_pairs: ', filtered_peaks_dir)

        # Add peaks which do not belong to a pair
        for index in range(peaks.size):
            found_in_pair = False
            for index1, index2 in peaks_pairs:
                if index == index1 or index == index2:
                    found_in_pair = True
                    break
            if not found_in_pair:
                filtered_peaks_dir.append(peaks[index])
        if self.debug_sample:
            print('final peaks after adding isolated peaks: ', sorted(filtered_peaks_dir))

        return np.array(sorted(filtered_peaks_dir))

    def find_directions_bis(self) -> None:
        """ Find an initial set of directions from the the radon transform of a single image.
        Exploratory test.
        """

        sinograms_powers_normalized_list: List[np.ndarray] = []
        for radon_transform in self.radon_transforms:
            sinograms_powers = radon_transform.get_sinograms_mean_power()
            sinograms_powers_normalized = sinograms_powers / np.max(sinograms_powers)
            sinograms_powers_normalized_list.append(sinograms_powers_normalized)
            peaks_direction_radon = find_peaks(sinograms_powers_normalized, prominence=0.1)
            print(peaks_direction_radon)

        for index, radon_transform in enumerate(self.radon_transforms):
            display_curve(sinograms_powers_normalized_list[index],
                          f'Power sinograms image {index+1}')
        # FIXME: find a way to access total_spectrum_normalized
        display_3curves(
            sinograms_powers_normalized_list[0],
            sinograms_powers_normalized_list[0],
            sinograms_powers_normalized_list[1])
        derived_metric = sinograms_powers_normalized_list[0] * sinograms_powers_normalized_list[1]
        peaks_derived_metric = find_peaks(derived_metric, prominence=0.05)
        print(peaks_derived_metric)
        display_4curves(derived_metric,
                        derived_metric,
                        sinograms_powers_normalized[0][::5],
                        sinograms_powers_normalized[1][::5])

    def prepare_refinement(self, peaks_dir_indices: np.ndarray) -> None:
        """ Prepare the directions along which direction and wavenumber finding will be done.
        """
        refined_directions: List[np.ndarray] = []
        if peaks_dir_indices.size > 0:
            for peak_index in range(0, peaks_dir_indices.size):
                angles_half_range = self.local_estimator_params['ANGLE_AROUND_PEAK_DIR']
                direction_index = peaks_dir_indices[peak_index]
                tmp = np.arange(max(direction_index - angles_half_range, 0),
                                min(direction_index + angles_half_range + 1, 360)
                                )
                if peak_index == 0:
                    refined_directions = tmp
                else:
                    refined_directions = np.append(refined_directions, tmp)
        # delete double directions
        # FIXME: this reorders the directions which is not always desired
        directions_indices = np.unique(refined_directions)
        self.directions = np.zeros_like(directions_indices)
        self.directions[:] = self.radon_transforms[0].directions[directions_indices]

    def find_spectral_peaks(self) -> None:
        """ Find refined directions from the resampled cross correlation spectrum of the radon
        transforms of the 2 images and identify wavenumbers of the peaks along these directions.
        """
        kfft = self.get_kfft()
        # phi_max: maximum acceptable values of delta phi for each wavenumber to explore
        _, phi_max = self.get_phi_limits(kfft)

        self.radon_transforms[0].interpolate_sinograms_dfts(kfft, self.directions)
        self.radon_transforms[1].interpolate_sinograms_dfts(kfft, self.directions)
        sino1_fft = self.radon_transforms[0].get_sinograms_interpolated_dfts(self.directions)
        sino2_fft = self.radon_transforms[1].get_sinograms_interpolated_dfts(self.directions)

<<<<<<< HEAD
        phase_shift, total_spectrum, total_spectrum_normalized, metrics = \
            self.normalized_cross_correl_spectrum(interpolated_dft=True)
=======
        phase_shift, total_spectrum, metrics = self._cross_correl_spectrum(sino1_fft, sino2_fft,
                                                                           phi_min, phi_max)
        total_spectrum_normalized = self.process_cross_correl_spectrum(total_spectrum, metrics)
>>>>>>> a61ae673
        peaks_freq = find_peaks(total_spectrum_normalized,
                                prominence=self.local_estimator_params['PROMINENCE_MULTIPLE_PEAKS'])
        peaks_freq = peaks_freq[0]
        peaks_wavenumbers_ind = np.argmax(total_spectrum[:, peaks_freq], axis=0)

        for index, peak_freq_index in enumerate(peaks_freq):
<<<<<<< HEAD
            peak_wavenumber_index = peaks_wavenumbers_ind[index]
            estimated_phase_shift = phase_shift[peak_wavenumber_index, peak_freq_index]
            direction_index = self.directions[peak_freq_index]
            estimated_direction = \
                self.radon_transforms[0].directions[direction_index]
=======
            direction_index = self.directions[peak_freq_index]
            wavenumber_index = peaks_wavenumbers_ind[index]
            estimated_phase_shift = phase_shift[wavenumber_index, peak_freq_index]
            estimated_direction = self.radon_transforms[0].directions[direction_index]
            peak_sinogram = self.radon_transforms[0][direction_index]
>>>>>>> a61ae673

            # TODO: get wavelength from DFT frequencies
            normalized_frequency = peak_sinogram.interpolated_dft_frequencies[wavenumber_index]
            wavelength = 1 / (normalized_frequency * self.radon_transforms[0].sampling_frequency)
            waves_field_estimation = cast(SpatialDFTWavesFieldEstimation,
                                          self.create_waves_field_estimation(estimated_direction,
                                                                             wavelength))

            waves_field_estimation.delta_time = self.sequential_delta_times[0]
            waves_field_estimation.delta_phase = estimated_phase_shift
            waves_field_estimation.delta_phase_ratio = \
                abs(waves_field_estimation.delta_phase) / phi_max[wavenumber_index]

            waves_field_estimation.energy = total_spectrum[wavenumber_index, peak_freq_index]
            self.store_estimation(waves_field_estimation)

        if self.debug_sample:
            self.metrics['kfft'] = kfft
            self.metrics['totSpec'] = np.abs(total_spectrum) / np.mean(total_spectrum)
            self.metrics['interpolated_dft'] = metrics

<<<<<<< HEAD
    def normalized_cross_correl_spectrum(self, interpolated_dft: bool = False
                                         ) -> Tuple[np.ndarray, np.ndarray, np.ndarray, dict]:
=======
    def _cross_correl_spectrum(self, sino1_fft: np.ndarray, sino2_fft: np.ndarray,
                               phi_min: np.ndarray, phi_max: np.ndarray
                               ) -> Tuple[np.ndarray, np.ndarray, dict]:
>>>>>>> a61ae673
        """ Computes the cross correlation spectrum of the radon transforms of the images, possibly
        restricted to a limited set of directions.

<<<<<<< HEAD
        :param interpolated_dft: a flag allowing to select the standard DFT or the interpolated DFT
        :returns: A tuple of 3 numpy arrays and a dictionary with:
=======
        :param sino1_fft: the DFT of the first sinogram, either standard or interpolated
        :param sino2_fft: the DFT of the second sinogram, either standard or interpolated
        :param phi_min: minimum acceptable values of delta phi for each wavenumber to explore
        :param phi_max: maximum acceptable values of delta phi for each wavenumber to explore
        :returns: A tuple of 2 numpy arrays and a dictionary with:
>>>>>>> a61ae673
                  - the phase shifts, thresholded by phi_min and phi_max
                  - the total spectrum
                  - a dictionary containing intermediate results for debugging purposes
        """
        nb_samples = sino1_fft.shape[0]

        sinograms_correlation_fft = sino2_fft * np.conj(sino1_fft)
        phase_shift = np.angle(sinograms_correlation_fft)

        amplitude_sino1 = np.abs(sino1_fft) ** 2
        amplitude_sino2 = np.abs(sino2_fft) ** 2
        combined_amplitude = (amplitude_sino1 + amplitude_sino2)

        # Find maximum total energy per direction theta and normalize by the greater one
<<<<<<< HEAD
        total_spectrum = np.abs(combined_amplitude * phase_shift) / (nb_samples**3)
        max_heta = np.max(total_spectrum, axis=0)
        total_spectrum_normalized = max_heta / np.max(max_heta)

=======
        total_spectrum = np.abs(combined_amplitude * phase_shift_thresholded) / (nb_samples**3)
>>>>>>> a61ae673
        metrics = {}
        metrics['sinograms_correlation_fft'] = sinograms_correlation_fft
        metrics['total_spectrum'] = total_spectrum

        return phase_shift_thresholded, total_spectrum, metrics

    def process_cross_correl_spectrum(self, total_spectrum: np.ndarray, metrics: dict
                                      ) -> np.ndarray:
        """ Process the cross correlation spectrum of the radon transforms of the images,to
        derive the function used to locate maxima.

        :param total_spectrum: the cross correlation spectrum
        :returns:  the normalized spectrum
        """
        max_heta = np.max(total_spectrum, axis=0)
        total_spectrum_normalized = max_heta / np.max(max_heta)

        metrics['max_heta'] = max_heta
        metrics['total_spectrum_normalized'] = total_spectrum_normalized

<<<<<<< HEAD
        return phase_shift, total_spectrum, total_spectrum_normalized, metrics
=======
        return total_spectrum_normalized
>>>>>>> a61ae673

    def process_phase(self, phase_shift: np.ndarray, phi_min: np.ndarray, phi_max: np.ndarray
                      ) -> np.ndarray:
        """ Thresholding of the phase shifts, possibly with phase unwraping (not implemented)

        :param phase_shift: the phase shifts coming from the cross correlation spectrum
        :param phi_min: minimum acceptable values of delta phi for each wavenumber
        :param phi_max: maximum acceptable values of delta phi for each wavenumber
        :returns: the thresholded phase shifts
        """

        if not self.local_estimator_params['UNWRAP_PHASE_SHIFT']:
            # currently deactivated but we want this functionality:
            result = np.copy(phase_shift)
        else:
            result = (phase_shift + 2 * np.pi) % (2 * np.pi)

        nb_directions = phase_shift.shape[1]

        # Deep water limitation [if the wave travels faster than the deep-water
        # limit we consider it non-physical]
        phi_max = np.tile(phi_max[:, np.newaxis], (1, nb_directions))
        # Minimal propagation speed; this depends on the Satellite; Venus or Sentinel 2
        phi_min = np.tile(phi_min[:, np.newaxis], (1, nb_directions))

        phase_shift_valid = (((phi_min < phase_shift) & (phase_shift < phi_max)) |
                             ((phi_max < phase_shift) & (phase_shift < phi_min)))
        result[np.logical_not(phase_shift_valid)] = np.nan

        return result

    def get_kfft(self) -> np.ndarray:
        """  :returns: the requested sampling of the sinogram FFT
        """
        # frequencies based on wave characteristics:
        period_samples = np.arange(self.global_estimator.waves_period_min,
                                   self.global_estimator.waves_period_max,
                                   self.local_estimator_params['STEP_T'])
        k_forced = cast(np.ndarray, wavenumber_offshore(period_samples, self.gravity))

        return k_forced

    def get_phi_limits(self, wavenumbers: np.ndarray) -> Tuple[np.ndarray, np.ndarray]:
        """  Get the delta phase limits form deep and swallow waters

        :param wavenumbers: the wavenumbers for which limits on phase are requested
        :returns: the minimum and maximum phase shifts for swallow and deep water at different
                  wavenumbers
        """
        return cast(Tuple[np.ndarray, np.ndarray],
                    phi_limits(wavenumbers,
                               self.sequential_delta_times[0],
                               self.global_estimator.depth_min,
                               self.gravity))<|MERGE_RESOLUTION|>--- conflicted
+++ resolved
@@ -89,7 +89,6 @@
         """
         self.waves_fields_estimations.sort(key=lambda x: x.energy, reverse=True)
 
-<<<<<<< HEAD
     def is_waves_field_valid(self, waves_field_estimation: WavesFieldEstimation) -> bool:
         if not isinstance(waves_field_estimation, self.waves_field_estimation_cls):
             raise TypeError(f'Unable to process estimation type {type(waves_field_estimation)}')
@@ -98,24 +97,15 @@
         return (((phi_min < phase_shift) & (phase_shift < phi_max)) |
                 ((phi_max < phase_shift) & (phase_shift < phi_min)))
 
-    def find_directions(self) -> None:
-=======
     def find_directions(self) -> np.ndarray:
->>>>>>> a61ae673
         """ Find an initial set of directions from the cross correlation spectrum of the radon
         transforms of the 2 images.
         """
         # TODO: modify directions finding such that only one radon transform is computed (50% gain)
-<<<<<<< HEAD
-        _, _, total_spectrum_normalized, metrics = self.normalized_cross_correl_spectrum()
-        self.optimized_curve = total_spectrum_normalized
-=======
         sino1_fft = self.radon_transforms[0].get_sinograms_standard_dfts(self.directions)
         sino2_fft = self.radon_transforms[1].get_sinograms_standard_dfts(self.directions)
-        _, total_spectrum, metrics = self._cross_correl_spectrum(sino1_fft, sino2_fft,
-                                                                 phi_min, phi_max)
+        _, total_spectrum, metrics = self._cross_correl_spectrum(sino1_fft, sino2_fft)
         total_spectrum_normalized = self.process_cross_correl_spectrum(total_spectrum, metrics)
->>>>>>> a61ae673
         # TODO: possibly apply symmetry to totalSpecMax_ref in find directions
         peaks, values = find_peaks(total_spectrum_normalized,
                                    prominence=self.local_estimator_params['PROMINENCE_MAX_PEAK'])
@@ -235,33 +225,19 @@
         sino1_fft = self.radon_transforms[0].get_sinograms_interpolated_dfts(self.directions)
         sino2_fft = self.radon_transforms[1].get_sinograms_interpolated_dfts(self.directions)
 
-<<<<<<< HEAD
-        phase_shift, total_spectrum, total_spectrum_normalized, metrics = \
-            self.normalized_cross_correl_spectrum(interpolated_dft=True)
-=======
-        phase_shift, total_spectrum, metrics = self._cross_correl_spectrum(sino1_fft, sino2_fft,
-                                                                           phi_min, phi_max)
+        phase_shift, total_spectrum, metrics = self._cross_correl_spectrum(sino1_fft, sino2_fft)
         total_spectrum_normalized = self.process_cross_correl_spectrum(total_spectrum, metrics)
->>>>>>> a61ae673
         peaks_freq = find_peaks(total_spectrum_normalized,
                                 prominence=self.local_estimator_params['PROMINENCE_MULTIPLE_PEAKS'])
         peaks_freq = peaks_freq[0]
         peaks_wavenumbers_ind = np.argmax(total_spectrum[:, peaks_freq], axis=0)
 
         for index, peak_freq_index in enumerate(peaks_freq):
-<<<<<<< HEAD
-            peak_wavenumber_index = peaks_wavenumbers_ind[index]
-            estimated_phase_shift = phase_shift[peak_wavenumber_index, peak_freq_index]
-            direction_index = self.directions[peak_freq_index]
-            estimated_direction = \
-                self.radon_transforms[0].directions[direction_index]
-=======
             direction_index = self.directions[peak_freq_index]
             wavenumber_index = peaks_wavenumbers_ind[index]
             estimated_phase_shift = phase_shift[wavenumber_index, peak_freq_index]
             estimated_direction = self.radon_transforms[0].directions[direction_index]
             peak_sinogram = self.radon_transforms[0][direction_index]
->>>>>>> a61ae673
 
             # TODO: get wavelength from DFT frequencies
             normalized_frequency = peak_sinogram.interpolated_dft_frequencies[wavenumber_index]
@@ -283,28 +259,15 @@
             self.metrics['totSpec'] = np.abs(total_spectrum) / np.mean(total_spectrum)
             self.metrics['interpolated_dft'] = metrics
 
-<<<<<<< HEAD
-    def normalized_cross_correl_spectrum(self, interpolated_dft: bool = False
-                                         ) -> Tuple[np.ndarray, np.ndarray, np.ndarray, dict]:
-=======
     def _cross_correl_spectrum(self, sino1_fft: np.ndarray, sino2_fft: np.ndarray,
-                               phi_min: np.ndarray, phi_max: np.ndarray
                                ) -> Tuple[np.ndarray, np.ndarray, dict]:
->>>>>>> a61ae673
         """ Computes the cross correlation spectrum of the radon transforms of the images, possibly
         restricted to a limited set of directions.
 
-<<<<<<< HEAD
-        :param interpolated_dft: a flag allowing to select the standard DFT or the interpolated DFT
-        :returns: A tuple of 3 numpy arrays and a dictionary with:
-=======
         :param sino1_fft: the DFT of the first sinogram, either standard or interpolated
         :param sino2_fft: the DFT of the second sinogram, either standard or interpolated
-        :param phi_min: minimum acceptable values of delta phi for each wavenumber to explore
-        :param phi_max: maximum acceptable values of delta phi for each wavenumber to explore
         :returns: A tuple of 2 numpy arrays and a dictionary with:
->>>>>>> a61ae673
-                  - the phase shifts, thresholded by phi_min and phi_max
+                  - the phase shifts
                   - the total spectrum
                   - a dictionary containing intermediate results for debugging purposes
         """
@@ -318,19 +281,12 @@
         combined_amplitude = (amplitude_sino1 + amplitude_sino2)
 
         # Find maximum total energy per direction theta and normalize by the greater one
-<<<<<<< HEAD
         total_spectrum = np.abs(combined_amplitude * phase_shift) / (nb_samples**3)
-        max_heta = np.max(total_spectrum, axis=0)
-        total_spectrum_normalized = max_heta / np.max(max_heta)
-
-=======
-        total_spectrum = np.abs(combined_amplitude * phase_shift_thresholded) / (nb_samples**3)
->>>>>>> a61ae673
         metrics = {}
         metrics['sinograms_correlation_fft'] = sinograms_correlation_fft
         metrics['total_spectrum'] = total_spectrum
 
-        return phase_shift_thresholded, total_spectrum, metrics
+        return phase_shift, total_spectrum, metrics
 
     def process_cross_correl_spectrum(self, total_spectrum: np.ndarray, metrics: dict
                                       ) -> np.ndarray:
@@ -346,11 +302,7 @@
         metrics['max_heta'] = max_heta
         metrics['total_spectrum_normalized'] = total_spectrum_normalized
 
-<<<<<<< HEAD
-        return phase_shift, total_spectrum, total_spectrum_normalized, metrics
-=======
         return total_spectrum_normalized
->>>>>>> a61ae673
 
     def process_phase(self, phase_shift: np.ndarray, phi_min: np.ndarray, phi_max: np.ndarray
                       ) -> np.ndarray:
