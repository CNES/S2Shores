# -*- coding: utf-8 -*-
""" Abstract Class offering a common template for temporal correlation method and spatial
correlation method

:author: Degoul Romain
:organization: CNES
:copyright: 2021 CNES. All rights reserved.
:license: see LICENSE file
:created: 18/06/2021
"""
from abc import abstractmethod
from typing import Optional, List, Tuple, TYPE_CHECKING, cast  # @NoMove

from scipy.interpolate import interp1d
from scipy.signal import butter, find_peaks, sosfiltfilt

import numpy as np

from ..generic_utils.image_filters import detrend, clipping
from ..generic_utils.signal_filters import filter_mean, remove_median
from ..generic_utils.signal_utils import find_period, find_dephasing
from ..image_processing.waves_image import WavesImage, ImageProcessingFilters
from ..image_processing.waves_radon import WavesRadon
from ..image_processing.waves_sinogram import SignalProcessingFilters

from .correlation_waves_field_estimation import CorrelationWavesFieldEstimation
from .local_bathy_estimator import LocalBathyEstimator
from .waves_fields_estimations import WavesFieldsEstimations

if TYPE_CHECKING:
    from ..global_bathymetry.bathy_estimator import BathyEstimator  # @UnusedImport


class CorrelationBathyEstimator(LocalBathyEstimator):
    """ Class offering a framework for bathymetry computation based on correlation
    """
    waves_field_estimation_cls = CorrelationWavesFieldEstimation

    def __init__(self, images_sequence: List[WavesImage], global_estimator: 'BathyEstimator',
                 waves_fields_estimations: WavesFieldsEstimations,
                 selected_directions: Optional[np.ndarray] = None) -> None:
        super().__init__(images_sequence, global_estimator,
                         waves_fields_estimations, selected_directions)
        # Processing attributes
        self._correlation_matrix: Optional[np.ndarray] = None
        self._correlation_image: Optional[WavesImage] = None
        self.radon_transform: Optional[WavesRadon] = None
        self._angles: Optional[np.ndarray] = None
        self._distances: Optional[np.ndarray] = None
        # Filters
        self.correlation_image_filters: ImageProcessingFilters = [(detrend, []), (
            clipping, [self.local_estimator_params.TUNING.RATIO_SIZE_CORRELATION])]
        self.radon_image_filters: SignalProcessingFilters = [
            (remove_median,
             [self.local_estimator_params.TUNING.MEDIAN_FILTER_KERNEL_RATIO_SINOGRAM]),
            (filter_mean, [self.local_estimator_params.TUNING.MEAN_FILTER_KERNEL_SIZE_SINOGRAM])]

    def run(self) -> None:
        """ Run the local bathy estimator using correlation method
        """
        try:
            self.correlation_image.apply_filters(self.correlation_image_filters)
            # TODO: remove this attribute.
            self.radon_transform = WavesRadon(self.correlation_image, self.selected_directions)
            # FIXME: store filtered_sinograms into metrics (was previously displaed)
            filtered_sinograms = self.radon_transform.apply_filters(self.radon_image_filters)
            direction_propagation, variances = \
                filtered_sinograms.get_direction_maximum_variance()
            sinogram_max_var = filtered_sinograms[direction_propagation]
            sinogram_max_var_values = sinogram_max_var.values
            self._metrics['sinogram_max_var'] = sinogram_max_var_values
            wave_length = self.compute_wave_length(sinogram_max_var_values)
            celerity = self.compute_celerity(sinogram_max_var_values, wave_length)
            temporal_signal = self.temporal_reconstruction(celerity, direction_propagation)
            temporal_signal = self.temporal_reconstruction_tuning(temporal_signal)
            period = self.compute_period(temporal_signal)

            waves_field_estimation = cast(CorrelationWavesFieldEstimation,
                                          self.create_waves_field_estimation(direction_propagation,
                                                                             wave_length))
            waves_field_estimation.period = period
            waves_field_estimation.celerity = celerity
            self.store_estimation(waves_field_estimation)

            if self.debug_sample:
                self._metrics['variances'] = variances
                self._metrics['sinogram_max_var'] = sinogram_max_var.sinogram.flatten()
                self._metrics['temporal_signal'] = temporal_signal
        except Exception as excp:
            print(f'Bathymetry computation failed: {str(excp)}')

    def sort_waves_fields(self) -> None:
        """ Sort the waves fields estimations based on their energy max.
        """
        # FIXME: (ROMAIN) decide if some specific sorting is needed

    @property
    @abstractmethod
    def sampling_positions(self) -> Tuple[np.ndarray, np.ndarray]:
        """ :return: tuple (x,y) of nd.array positions
        """

    @abstractmethod
    def get_correlation_matrix(self) -> np.ndarray:
        """ :return: correlation matrix
        """

    def get_correlation_image(self) -> WavesImage:
        """ :return: correlation image
        """
        return WavesImage(self.correlation_matrix, self.spatial_resolution)

    @property
    def preprocessing_filters(self) -> ImageProcessingFilters:
        """ :returns: A list of functions together with their parameters to be applied
        sequentially to all the images of the sequence before subsequent bathymetry estimation.
        """
        preprocessing_filters: ImageProcessingFilters = []
        return preprocessing_filters

    def get_angles(self) -> np.ndarray:
        """ Get the angles between all points selected to compute correlation
        :return: Angles (in degrees)
        """
        xrawipool_ik_dist = \
            np.tile(self.sampling_positions[0], (len(self.sampling_positions[0]), 1)) - \
            np.tile(self.sampling_positions[0].T, (1, len(self.sampling_positions[0])))
        yrawipool_ik_dist = \
            np.tile(self.sampling_positions[1], (len(self.sampling_positions[1]), 1)) - \
            np.tile(self.sampling_positions[1].T, (1, len(self.sampling_positions[1])))
        return np.arctan2(xrawipool_ik_dist, yrawipool_ik_dist).T * 180 / np.pi

    def get_distances(self) -> np.ndarray:
        """ Distances between positions x and positions y
        Be aware these distances are not in meter and have to be multiplied by spatial resolution

        :return: the distances between all points selected to compute correlation
        """
        return np.sqrt(
            np.square((self.sampling_positions[0] - self.sampling_positions[0].T)) +
            np.square((self.sampling_positions[1] - self.sampling_positions[1].T)))

    @property
    def correlation_image(self) -> WavesImage:
        """ :return: correlation image used to perform radon transformation
        """
        if self._correlation_image is None:
            self._correlation_image = self.get_correlation_image()
        return self._correlation_image

    @property
    def correlation_matrix(self) -> np.ndarray:
        """ Be aware this matrix is projected before radon transformation in temporal correlation
        case

        :return: correlation matrix used for temporal reconstruction
        """
        if self._correlation_matrix is None:
            self._correlation_matrix = self.get_correlation_matrix()
        return self._correlation_matrix

    @property
    def angles(self) -> np.ndarray:
        """ :return: angles in radian
        """
        if self._angles is None:
            self._angles = self.get_angles()
        return self._angles

    @property
    def distances(self) -> np.ndarray:
        """ :return: distances
        """
        if self._distances is None:
            self._distances = self.get_distances()
        return self._distances

    def compute_wave_length(self, sinogram: np.ndarray) -> float:
        """ Wave length computation (in meter)
        """
        period, wave_length_zeros = find_period(sinogram)
        wave_length = period * self.spatial_resolution

        if self.debug_sample:
            self._metrics['wave_length_zeros'] = wave_length_zeros
        return wave_length

    def compute_celerity(self, sinogram: np.ndarray, wave_length: float) -> float:
        """ Celerity computation (in meter/second)
        """
        dephasing, sinogram_period = find_dephasing(sinogram, wave_length)
        rhomx = self.spatial_resolution * dephasing
<<<<<<< HEAD
        delta_times = np.array([])
        for frame_index in range(len(self.global_estimator.selected_frames) - 1):
            delta_times = np.append(self.global_estimator.get_delta_time(
                self.global_estimator.selected_frames[frame_index],
                self.global_estimator.selected_frames[frame_index + 1],
                self.location), delta_times)
        delta_time = np.mean(delta_times)
=======
        delta_time = np.mean(self.sequential_delta_times)
        # TODO: store delta_time in estimation
        self._metrics['delta_time'] = delta_time
>>>>>>> d6e22865
        celerity = np.abs(rhomx / delta_time)

        if self.debug_sample:
            self._metrics['sinogram_period'] = sinogram_period
            self._metrics['dephasing'] = dephasing
            self._metrics['delta_time'] = delta_time
        return celerity

    def temporal_reconstruction(self, celerity: float, direction_propagation: float) -> np.ndarray:
        """ Temporal reconstruction of the correlation signal following propagation direction
        """
        distances = np.cos(np.radians(direction_propagation - self.angles.T.flatten())) * \
            self.distances.flatten() * self.spatial_resolution
        time = distances / celerity
        time_unique, index_unique = np.unique(time, return_index=True)
        index_unique_sorted = np.argsort(time_unique)
        time_unique_sorted = time_unique[index_unique_sorted]
        timevec = np.arange(np.min(time_unique_sorted), np.max(time_unique_sorted),
                            self.local_estimator_params.RESOLUTION.TIME_INTERPOLATION)
        corr_unique_sorted = self.correlation_matrix.T.flatten()[
            index_unique[index_unique_sorted]]
        interpolation = interp1d(time_unique_sorted, corr_unique_sorted)
        temporal_signal = interpolation(timevec)
        return temporal_signal

    def temporal_reconstruction_tuning(self, temporal_signal: np.ndarray) -> np.ndarray:
        """ Tuning of temporal signal
        """
        low_frequency = \
            self.local_estimator_params.TUNING.LOW_FREQUENCY_RATIO_TEMPORAL_RECONSTRUCTION * \
            self.local_estimator_params.RESOLUTION.TIME_INTERPOLATION
        high_frequency = \
            self.local_estimator_params.TUNING.HIGH_FREQUENCY_RATIO_TEMPORAL_RECONSTRUCTION * \
            self.local_estimator_params.RESOLUTION.TIME_INTERPOLATION
        sos_filter = butter(1, (2 * low_frequency, 2 * high_frequency),
                            btype='bandpass', output='sos')
        return sosfiltfilt(sos_filter, temporal_signal)

    def compute_period(self, temporal_signal: np.ndarray) -> float:
        """Period computation (in second)
        """
        arg_peaks_max, _ = find_peaks(
            temporal_signal, distance=self.local_estimator_params.TUNING.MIN_PEAKS_DISTANCE_PERIOD)

        period = float(np.mean(np.diff(arg_peaks_max)))

        if self.debug_sample:
            self._metrics['arg_temporal_peaks_max'] = arg_peaks_max
        return period<|MERGE_RESOLUTION|>--- conflicted
+++ resolved
@@ -190,19 +190,9 @@
         """
         dephasing, sinogram_period = find_dephasing(sinogram, wave_length)
         rhomx = self.spatial_resolution * dephasing
-<<<<<<< HEAD
-        delta_times = np.array([])
-        for frame_index in range(len(self.global_estimator.selected_frames) - 1):
-            delta_times = np.append(self.global_estimator.get_delta_time(
-                self.global_estimator.selected_frames[frame_index],
-                self.global_estimator.selected_frames[frame_index + 1],
-                self.location), delta_times)
-        delta_time = np.mean(delta_times)
-=======
         delta_time = np.mean(self.sequential_delta_times)
         # TODO: store delta_time in estimation
         self._metrics['delta_time'] = delta_time
->>>>>>> d6e22865
         celerity = np.abs(rhomx / delta_time)
 
         if self.debug_sample:
