--- conflicted
+++ resolved
@@ -46,17 +46,7 @@
         :param selected_directions: selected_directions: the set of directions onto which the
         sinogram must be computed
         """
-<<<<<<< HEAD
         super().__init__(images_sequence, global_estimator, selected_directions)
-=======
-        super().__init__(images_sequence, global_estimator, waves_fields_estimations,
-                         selected_directions)
-        # Physical attributes
-        self._direction_propagation: Optional[float] = None
-        self._wave_length: Optional[float] = None
-        self._period: Optional[float] = None
-        self._celerity: Optional[float] = None
->>>>>>> 5be61719
         # Processing attributes
         self._correlation_matrix: Optional[np.ndarray] = None
         self._correlation_image: Optional[WavesImage] = None
@@ -227,24 +217,15 @@
         """ Wave length computation (in meter)
         """
         period, self._wave_length_zeros = find_period(self.sinogram_max_var.sinogram.flatten())
-<<<<<<< HEAD
         wave_length = period * self._parameters.RESOLUTION.SPATIAL
         return wave_length
-=======
-        self._wave_length = period * self.local_estimator_params.RESOLUTION.SPATIAL
->>>>>>> 5be61719
 
     def compute_celerity(self, wave_length: float) -> float:
         """ Celerity computation (in meter/second)
         """
         self._dephasing, self._signal_period = find_dephasing(self.sinogram_max_var.sinogram,
-<<<<<<< HEAD
                                                               wave_length)
         rhomx = self._parameters.RESOLUTION.SPATIAL * self._dephasing
-=======
-                                                              self.wave_length)
-        rhomx = self.local_estimator_params.RESOLUTION.SPATIAL * self._dephasing
->>>>>>> 5be61719
         self._duration = self.global_estimator.get_delta_time(
             self._position)
         celerity = np.abs(rhomx / self._duration)
@@ -253,15 +234,9 @@
     def temporal_reconstruction(self, celerity: float, direction_propagation: float) -> None:
         """ Temporal reconstruction of the correlation signal following propagation direction
         """
-<<<<<<< HEAD
         distances = np.cos(np.radians(direction_propagation - self.angles.T.flatten())) * \
             self.distances.flatten() * self._parameters.RESOLUTION.SPATIAL
         time = distances / celerity
-=======
-        distances = np.cos(np.radians(self.direction_propagation - self.angles.T.flatten())) * \
-            self.distances.flatten() * self.local_estimator_params.RESOLUTION.SPATIAL
-        time = distances / self.celerity
->>>>>>> 5be61719
         time_unique, index_unique = np.unique(time, return_index=True)
         index_unique_sorted = np.argsort(time_unique)
         time_unique_sorted = time_unique[index_unique_sorted]
@@ -289,12 +264,6 @@
         """Period computation (in second)
         """
         self._temporal_arg_peaks_max, _ = find_peaks(
-<<<<<<< HEAD
             self._temporal_signal, distance=self._parameters.TUNING.MIN_PEAKS_DISTANCE_PERIOD)
         period = float(np.mean(np.diff(self._temporal_arg_peaks_max)))
-        return period
-=======
-            self._temporal_signal,
-            distance=self.local_estimator_params.TUNING.MIN_PEAKS_DISTANCE_PERIOD)
-        self._period = float(np.mean(np.diff(self._temporal_arg_peaks_max)))
->>>>>>> 5be61719
+        return period