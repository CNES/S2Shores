--- conflicted
+++ resolved
@@ -17,13 +17,10 @@
 import numpy as np
 
 from ..generic_utils.image_filters import detrend, clipping
-<<<<<<< HEAD
 from ..generic_utils.signal_filters import filter_mean, remove_median
 from ..generic_utils.signal_utils import find_period
-=======
 from ..generic_utils.signal_filters import filter_mean
 from ..generic_utils.signal_utils import find_period, find_dephasing
->>>>>>> 76d197fa
 from ..image_processing.waves_image import WavesImage, ImageProcessingFilters
 from ..image_processing.waves_radon import WavesRadon, linear_directions
 from ..image_processing.waves_sinogram import SignalProcessingFilters
@@ -32,7 +29,6 @@
 from .local_bathy_estimator import LocalBathyEstimator
 from .waves_fields_estimations import WavesFieldsEstimations
 from ..waves_exceptions import WavesEstimationError
-
 
 if TYPE_CHECKING:
     from ..global_bathymetry.bathy_estimator import BathyEstimator  # @UnusedImport
@@ -64,11 +60,9 @@
         if self.local_estimator_params.TEMPORAL_LAG >= len(self._sequential_delta_times):
             raise WaveEstimationError(
                 'There are enough frames compared to chosen number of lag frames')
-        self.delta_time = np.sum(
+        self.propagation_duration = np.sum(
             self._sequential_delta_times[:self.local_estimator_params.TEMPORAL_LAG])
-        self._metrics['delta_time'] = self.delta_time
-        if self.selected_directions is None:
-            self.selected_directions = linear_directions(-180., 0., 1.)
+        self._metrics['propagation_duration'] = self.propagation_duration
 
     def run(self) -> None:
         """ Run the local bathy estimator using correlation method
@@ -82,13 +76,8 @@
                 self.radon_transform.get_direction_maximum_variance()
             sinogram_max_var = self.radon_transform[direction_propagation]
             sinogram_max_var_values = sinogram_max_var.values
-<<<<<<< HEAD
             self._metrics['sinogram_max_var'] = self.radon_transform.values
-            wave_length = self.compute_wave_length(
-                sinogram_max_var_values, min_period=self.local_estimator_params.TUNING.MINIMUM_WAVE_LENGTH)
-=======
             wave_length = self.compute_wave_length(sinogram_max_var_values)
->>>>>>> 76d197fa
             celerity = self.compute_celerity(sinogram_max_var_values, wave_length)
             temporal_signal = self.temporal_reconstruction(celerity, direction_propagation)
             temporal_signal = self.temporal_reconstruction_tuning(temporal_signal)
@@ -104,11 +93,7 @@
             if self.debug_sample:
                 self._metrics['variances'] = variances
                 self._metrics['sinogram_max_var'] = sinogram_max_var_values
-<<<<<<< HEAD
-=======
                 # TODO: use objects in debug
-                # self._metrics['sinogram_max_var'] = sinogram_max_var
->>>>>>> 76d197fa
                 self._metrics['temporal_signal'] = temporal_signal
         except Exception as excp:
             print(f'Bathymetry computation failed: {str(excp)}')
@@ -152,7 +137,7 @@
         yrawipool_ik_dist = \
             np.tile(self.sampling_positions[1], (len(self.sampling_positions[1]), 1)) - \
             np.tile(self.sampling_positions[1].T, (1, len(self.sampling_positions[1])))
-        return np.arctan2(yrawipool_ik_dist, xrawipool_ik_dist) * 180 / np.pi
+        return np.arctan2(xrawipool_ik_dist, yrawipool_ik_dist).T * 180 / np.pi
 
     def get_distances(self) -> np.ndarray:
         """ Distances between positions x and positions y
@@ -199,16 +184,12 @@
             self._distances = self.get_distances()
         return self._distances
 
-    def compute_wave_length(self, sinogram: np.ndarray, min_period: int) -> float:
+    def compute_wave_length(self, sinogram: np.ndarray) -> float:
         """ Wave length computation (in meter)
         """
-<<<<<<< HEAD
-        period, wave_length_zeros = find_period(sinogram, min_period)
-=======
         min_wavelength = (self.gravity * self.global_estimator.waves_period_min**2) / (2 * np.pi)
         period, wave_length_zeros = find_period(sinogram,
                                                 int(min_wavelength / self.spatial_resolution))
->>>>>>> 76d197fa
         wave_length = period * self.spatial_resolution
 
         if self.debug_sample:
@@ -218,7 +199,7 @@
     def find_propagated_distance(self, signal: np.ndarray, wave_length: float) -> float:
         t_offshore = np.sqrt(wave_length * 2 * np.pi / self.gravity)
         self._metrics['t_offshore'] = t_offshore
-        nb_l = int(self.delta_time // t_offshore)
+        nb_l = int(self.propagation_duration // t_offshore)
         x = np.arange(-(len(signal) // 2), len(signal) // 2 + 1)
         interval = np.ones(x.shape, dtype=bool)
         self._metrics['interval'] = interval
@@ -235,21 +216,12 @@
     def compute_celerity(self, sinogram: np.ndarray, wave_length: float) -> float:
         """ Celerity computation (in meter/second)
         """
-<<<<<<< HEAD
         dephasing = self.find_propagated_distance(sinogram, wave_length)
-        celerity = np.abs(dephasing / self.delta_time)
-=======
-        dephasing, sinogram_period = find_dephasing(sinogram, wave_length)
-        rhomx = self.spatial_resolution * dephasing
-        propagation_duration = np.sum(
-            self.sequential_delta_times[:self.local_estimator_params.TEMPORAL_LAG])
-        celerity = np.abs(rhomx / propagation_duration)
+        celerity = np.abs(dephasing / self.propagation_duration)
 
         if self.debug_sample:
-            self._metrics['sinogram_period'] = sinogram_period
             self._metrics['dephasing'] = dephasing
-            self._metrics['propagation_duration'] = propagation_duration
->>>>>>> 76d197fa
+            self._metrics['propagation_duration'] = self.propagation_duration
         return celerity
 
     def temporal_reconstruction(self, celerity: float, direction_propagation: float) -> np.ndarray:
