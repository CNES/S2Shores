# -*- coding: utf-8 -*-
""" Abstract Class offering a common template for temporal correlation method and spatial
correlation method

:author: Degoul Romain
:organization: CNES
:copyright: 2021 CNES. All rights reserved.
:license: see LICENSE file
:created: 18/06/2021
"""
from abc import abstractmethod
from typing import Optional, List, Tuple, TYPE_CHECKING, cast  # @NoMove


from scipy.interpolate import interp1d
from scipy.signal import butter, find_peaks, sosfiltfilt

import numpy as np

from ..generic_utils.image_filters import detrend, clipping
from ..generic_utils.signal_filters import filter_mean, remove_median
from ..generic_utils.signal_utils import find_period, find_dephasing
from ..image_processing.waves_image import WavesImage, ImageProcessingFilters
from ..image_processing.waves_radon import WavesRadon, SignalProcessingFilters

from .correlation_waves_field_estimation import CorrelationWavesFieldEstimation
from .local_bathy_estimator import LocalBathyEstimator
from .waves_fields_estimations import WavesFieldsEstimations


if TYPE_CHECKING:
    from ..global_bathymetry.bathy_estimator import BathyEstimator  # @UnusedImport


class CorrelationBathyEstimator(LocalBathyEstimator):
    """ Class offering a framework for bathymetry computation based on correlation
    """
    waves_field_estimation_cls = CorrelationWavesFieldEstimation

    def __init__(self, images_sequence: List[WavesImage], global_estimator: 'BathyEstimator',
                 waves_fields_estimations: WavesFieldsEstimations,
                 selected_directions: Optional[np.ndarray] = None) -> None:

        super().__init__(images_sequence, global_estimator,
                         waves_fields_estimations, selected_directions)
        # Processing attributes
        self._correlation_matrix: Optional[np.ndarray] = None
        self._correlation_image: Optional[WavesImage] = None
        self.radon_transform: Optional[WavesRadon] = None
        self._angles: Optional[np.ndarray] = None
        self._distances: Optional[np.ndarray] = None
        # Filters
        self.correlation_image_filters: ImageProcessingFilters = [(detrend, []), (
            clipping, [self.local_estimator_params.TUNING.RATIO_SIZE_CORRELATION])]
        self.radon_image_filters: SignalProcessingFilters = [
            (remove_median,
             [self.local_estimator_params.TUNING.MEDIAN_FILTER_KERNEL_RATIO_SINOGRAM]),
            (filter_mean, [self.local_estimator_params.TUNING.MEAN_FILTER_KERNEL_SIZE_SINOGRAM])]

    def run(self) -> None:
        """ Run the local bathy estimator using correlation method
        """
        try:
            self.correlation_image.apply_filters(self.correlation_image_filters)
            self.radon_transform = WavesRadon(self.correlation_image)
            # It is very important that circle=True has been chosen to compute radon matrix since
            # we read values in meters from the axis of the sinogram
            self.radon_transform.compute()
            self.radon_transform.apply_filter(self.radon_image_filters)
            sinogram_max_var, direction_propagation, self._metrics['variances'] = \
                self.radon_transform.get_sinogram_maximum_variance()
            self._metrics['sinogram_max_var'] = sinogram_max_var.sinogram.flatten()
            wave_length = self.compute_wave_length(sinogram_max_var.sinogram.flatten())
            celerity = self.compute_celerity(sinogram_max_var.sinogram.flatten(), wave_length)
            temporal_signal = self.temporal_reconstruction(celerity, direction_propagation)
            temporal_signal = self.temporal_reconstruction_tuning(temporal_signal)
            period = self.compute_period(temporal_signal)
            self._metrics['temporal_signal'] = temporal_signal
            waves_field_estimation = cast(CorrelationWavesFieldEstimation,
                                          self.create_waves_field_estimation(direction_propagation,
                                                                             wave_length))
            waves_field_estimation.period = period
            waves_field_estimation.celerity = celerity
            self.store_estimation(waves_field_estimation)
        except Exception as excp:
            print(f'Bathymetry computation failed: {str(excp)}')

    def sort_waves_fields(self) -> None:
        """ Sort the waves fields estimations based on their energy max.
        """
        # FIXME: (ROMAIN) decide if some specific sorting is needed

    @property
    @abstractmethod
    def sampling_positions(self) -> Tuple[np.ndarray, np.ndarray]:
        """ :return: tuple (x,y) of nd.array positions
        """

    @abstractmethod
    def get_correlation_matrix(self) -> np.ndarray:
        """ :return: correlation matrix
        """

    def get_correlation_image(self) -> WavesImage:
        """ :return: correlation image
        """
        return WavesImage(self.correlation_matrix, self.spatial_resolution)

    @property
    def preprocessing_filters(self) -> ImageProcessingFilters:
        """ :returns: A list of functions together with their parameters to be applied
        sequentially to all the images of the sequence before subsequent bathymetry estimation.
        """
        preprocessing_filters: ImageProcessingFilters = []
        return preprocessing_filters

    def get_angles(self) -> np.ndarray:
        """ Get the angles between all points selected to compute correlation
        :return: Angles (in degrees)
        """
        xrawipool_ik_dist = \
            np.tile(self.sampling_positions[0], (len(self.sampling_positions[0]), 1)) - \
            np.tile(self.sampling_positions[0].T, (1, len(self.sampling_positions[0])))
        yrawipool_ik_dist = \
            np.tile(self.sampling_positions[1], (len(self.sampling_positions[1]), 1)) - \
            np.tile(self.sampling_positions[1].T, (1, len(self.sampling_positions[1])))
        return np.arctan2(xrawipool_ik_dist, yrawipool_ik_dist).T * 180 / np.pi

    def get_distances(self) -> np.ndarray:
        """ Distances between positions x and positions y
        Be aware these distances are not in meter and have to be multiplied by spatial resolution

        :return: the distances between all points selected to compute correlation
        """
        return np.sqrt(
            np.square((self.sampling_positions[0] - self.sampling_positions[0].T)) +
            np.square((self.sampling_positions[1] - self.sampling_positions[1].T)))

    @property
    def correlation_image(self) -> WavesImage:
        """ :return: correlation image used to perform radon transformation
        """
        if self._correlation_image is None:
            self._correlation_image = self.get_correlation_image()
        return self._correlation_image

    @property
    def correlation_matrix(self) -> np.ndarray:
        """ Be aware this matrix is projected before radon transformation in temporal correlation
        case

        :return: correlation matrix used for temporal reconstruction
        """
        if self._correlation_matrix is None:
            self._correlation_matrix = self.get_correlation_matrix()
        return self._correlation_matrix

    @property
    def angles(self) -> np.ndarray:
        """ :return: angles in radian
        """
        if self._angles is None:
            self._angles = self.get_angles()
        return self._angles

    @property
    def distances(self) -> np.ndarray:
        """ :return: distances
        """
        if self._distances is None:
            self._distances = self.get_distances()
        return self._distances

    def compute_wave_length(self, sinogram: np.ndarray) -> float:
        """ Wave length computation (in meter)
        """
        period, self._metrics['wave_length_zeros'] = find_period(sinogram)
        wave_length = period * self.spatial_resolution
        return wave_length

    def compute_celerity(self, sinogram: np.ndarray, wave_length: float) -> float:
        """ Celerity computation (in meter/second)
        """
        dephasing, self._metrics['sinogram_period'] = find_dephasing(sinogram,
                                                                     wave_length)
        self._metrics['dephasing'] = dephasing
        rhomx = self.spatial_resolution * dephasing
        delta_time = self.global_estimator.get_delta_time(
<<<<<<< HEAD
            self._waves_fields_estimations.location)
=======
            self.global_estimator.bands_identifiers[0],
            self.global_estimator.bands_identifiers[1],
            self._position)
>>>>>>> 383d28cc
        self._metrics['delta_time'] = delta_time
        celerity = np.abs(rhomx / delta_time)
        return celerity

    def temporal_reconstruction(self, celerity: float, direction_propagation: float) -> np.ndarray:
        """ Temporal reconstruction of the correlation signal following propagation direction
        """
        distances = np.cos(np.radians(direction_propagation - self.angles.T.flatten())) * \
            self.distances.flatten() * self.spatial_resolution
        time = distances / celerity
        time_unique, index_unique = np.unique(time, return_index=True)
        index_unique_sorted = np.argsort(time_unique)
        time_unique_sorted = time_unique[index_unique_sorted]
        timevec = np.arange(np.min(time_unique_sorted), np.max(time_unique_sorted),
                            self.local_estimator_params.RESOLUTION.TIME_INTERPOLATION)
        corr_unique_sorted = self.correlation_matrix.T.flatten()[
            index_unique[index_unique_sorted]]
        interpolation = interp1d(time_unique_sorted, corr_unique_sorted)
        temporal_signal = interpolation(timevec)
        return temporal_signal

    def temporal_reconstruction_tuning(self, temporal_signal: np.ndarray) -> np.ndarray:
        """ Tuning of temporal signal
        """
        low_frequency = \
            self.local_estimator_params.TUNING.LOW_FREQUENCY_RATIO_TEMPORAL_RECONSTRUCTION * \
            self.local_estimator_params.RESOLUTION.TIME_INTERPOLATION
        high_frequency = \
            self.local_estimator_params.TUNING.HIGH_FREQUENCY_RATIO_TEMPORAL_RECONSTRUCTION * \
            self.local_estimator_params.RESOLUTION.TIME_INTERPOLATION
        sos_filter = butter(1, (2 * low_frequency, 2 * high_frequency),
                            btype='bandpass', output='sos')
        return sosfiltfilt(sos_filter, temporal_signal)

    def compute_period(self, temporal_signal: np.ndarray) -> float:
        """Period computation (in second)
        """
        arg_peaks_max, _ = find_peaks(
            temporal_signal, distance=self.local_estimator_params.TUNING.MIN_PEAKS_DISTANCE_PERIOD)
        self._metrics['arg_temporal_peaks_max'] = arg_peaks_max
        period = float(np.mean(np.diff(arg_peaks_max)))
        return period<|MERGE_RESOLUTION|>--- conflicted
+++ resolved
@@ -40,7 +40,12 @@
     def __init__(self, images_sequence: List[WavesImage], global_estimator: 'BathyEstimator',
                  waves_fields_estimations: WavesFieldsEstimations,
                  selected_directions: Optional[np.ndarray] = None) -> None:
-
+        """ constructor
+        :param images_sequence: sequence of image used to compute bathymetry
+        :param global_estimator: global estimator
+        :param selected_directions: selected_directions: the set of directions onto which the
+        sinogram must be computed
+        """
         super().__init__(images_sequence, global_estimator,
                          waves_fields_estimations, selected_directions)
         # Processing attributes
@@ -186,13 +191,9 @@
         self._metrics['dephasing'] = dephasing
         rhomx = self.spatial_resolution * dephasing
         delta_time = self.global_estimator.get_delta_time(
-<<<<<<< HEAD
-            self._waves_fields_estimations.location)
-=======
             self.global_estimator.bands_identifiers[0],
             self.global_estimator.bands_identifiers[1],
             self._position)
->>>>>>> 383d28cc
         self._metrics['delta_time'] = delta_time
         celerity = np.abs(rhomx / delta_time)
         return celerity
