--- conflicted
+++ resolved
@@ -180,14 +180,10 @@
     def compute_wave_length(self, sinogram: np.ndarray) -> float:
         """ Wave length computation (in meter)
         """
-<<<<<<< HEAD
-        min_period = (
-            self.gravity * self.global_estimator.waves_period_min**2) / (2 * np.pi)
+        min_wavelength = floor((
+            self.gravity * self.global_estimator.waves_period_min**2) / (2 * np.pi))
         period, self._metrics['wave_length_zeros'] = find_period(
-            sinogram, int(min_period / self.spatial_resolution))
-=======
-        period, wave_length_zeros = find_period(sinogram)
->>>>>>> 5213662e
+            sinogram, min_wavelength)
         wave_length = period * self.spatial_resolution
 
         if self.debug_sample:
@@ -199,14 +195,13 @@
         """
         dephasing, sinogram_period = find_dephasing(sinogram, wave_length)
         rhomx = self.spatial_resolution * dephasing
-        delta_time = np.sum(self.sequential_delta_times[:self.local_estimator_params.TEMPORAL_LAG])
-        # TODO: store delta_time in estimation
-        celerity = np.abs(rhomx / delta_time)
+        propagation_duration = np.sum(self.sequential_delta_times[:self.local_estimator_params.TEMPORAL_LAG])
+        celerity = np.abs(rhomx / propagation_duration)
 
         if self.debug_sample:
             self._metrics['sinogram_period'] = sinogram_period
             self._metrics['dephasing'] = dephasing
-            self._metrics['delta_time'] = delta_time
+            self._metrics['propagation_duration'] = propagation_duration
         return celerity
 
     def temporal_reconstruction(self, celerity: float, direction_propagation: float) -> np.ndarray:
