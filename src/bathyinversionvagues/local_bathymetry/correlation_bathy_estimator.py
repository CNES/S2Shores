# -*- coding: utf-8 -*-
""" Abstract Class offering a common template for temporal correlation method and spatial
correlation method

:author: Degoul Romain
:organization: CNES
:copyright: 2021 CNES. All rights reserved.
:license: see LICENSE file
:created: 18/06/2021
"""
from abc import abstractmethod
from typing import Optional, List, Tuple, TYPE_CHECKING, cast  # @NoMove

from scipy.interpolate import interp1d
from scipy.signal import butter, find_peaks, sosfiltfilt
import warnings

import numpy as np

from ..bathy_physics import wavelength_offshore
from ..generic_utils.image_filters import detrend, clipping
from ..generic_utils.signal_filters import filter_mean, remove_median
from ..generic_utils.signal_utils import find_period_from_peaks, find_period_from_zeros
from ..image_processing.waves_image import WavesImage, ImageProcessingFilters
from ..image_processing.waves_radon import WavesRadon, linear_directions
from ..image_processing.waves_sinogram import SignalProcessingFilters
from ..waves_exceptions import WavesEstimationError

from .correlation_waves_field_estimation import CorrelationWavesFieldEstimation
from .local_bathy_estimator import LocalBathyEstimator
from .waves_fields_estimations import WavesFieldsEstimations

if TYPE_CHECKING:
    from ..global_bathymetry.bathy_estimator import BathyEstimator  # @UnusedImport


class CorrelationBathyEstimator(LocalBathyEstimator):
    """ Class offering a framework for bathymetry computation based on correlation
    """
    waves_field_estimation_cls = CorrelationWavesFieldEstimation

    def __init__(self, images_sequence: List[WavesImage], global_estimator: 'BathyEstimator',
                 waves_fields_estimations: WavesFieldsEstimations,
                 selected_directions: Optional[np.ndarray] = None) -> None:
        super().__init__(images_sequence, global_estimator,
                         waves_fields_estimations, selected_directions)
        if self.selected_directions is None:
            self.selected_directions = linear_directions(-180., 0., 1.)
        # Processing attributes
        self._correlation_matrix: Optional[np.ndarray] = None
        self._correlation_image: Optional[WavesImage] = None
        self.radon_transform: Optional[WavesRadon] = None
        self._angles: Optional[np.ndarray] = None
        self._distances: Optional[np.ndarray] = None
        # Filters
        self.correlation_image_filters: ImageProcessingFilters = [(detrend, []), (
            clipping, [self.local_estimator_params['TUNING']['RATIO_SIZE_CORRELATION']])]
        self.radon_image_filters: SignalProcessingFilters = [
<<<<<<< HEAD
            (remove_median,
             [self.local_estimator_params.TUNING.MEDIAN_FILTER_KERNEL_RATIO_SINOGRAM]),
            (filter_mean, [self.local_estimator_params.TUNING.MEAN_FILTER_KERNEL_SIZE_SINOGRAM])]
        if self.local_estimator_params.TEMPORAL_LAG >= len(self._sequential_delta_times):
            raise WaveEstimationError(
                'There are enough frames compared to chosen number of lag frames')
        self.propagation_duration = np.sum(
            self._sequential_delta_times[:self.local_estimator_params.TEMPORAL_LAG])
        self._metrics['propagation_duration'] = self.propagation_duration
=======
            (filter_mean,
             [self.local_estimator_params['TUNING']['MEAN_FILTER_KERNEL_SIZE_SINOGRAM']])]
>>>>>>> 619c5322

    def run(self) -> None:
        """ Run the local bathy estimator using correlation method
        """
        try:
            self.correlation_image.apply_filters(self.correlation_image_filters)
            radon_transform = WavesRadon(self.correlation_image, self.selected_directions)
            filtered_radon = radon_transform.apply_filters(self.radon_image_filters)
            direction_propagation, variances = \
                filtered_radon.get_direction_maximum_variance()
            sinogram_max_var = radon_transform[direction_propagation]
            sinogram_max_var_values = sinogram_max_var.values
            self._metrics['sinogram_max_var'] = radon_transform.values
            wave_length = self.compute_wave_length(sinogram_max_var_values)
            celerities = self.compute_celerities(
                sinogram_max_var_values, wave_length, self.local_estimator_params.HOPS_NUMBER)
            temporal_signals = []
            periods = []
            arg_peaks_max = []
            for celerity in celerities:
                temporal_signal = self.temporal_reconstruction(celerity, direction_propagation)
                try:
                    temporal_signal = self.temporal_reconstruction_tuning(temporal_signal)
                except ValueError:
                    warnings.warn('Temporal signal is too short to be filtered')
                temporal_signals.append(temporal_signal)
                period, arg_peak_max = find_period_from_peaks(
                    temporal_signal, min_period=self.local_estimator_params.TUNING.MIN_PEAKS_DISTANCE_PERIOD)
                periods.append(period)
                arg_peaks_max.append(arg_peak_max)

            celerities_from_periods = [wave_length / period for period in periods]
            errors_celerities = np.abs(celerities_from_periods - celerities)
            index_min = np.nanargmin(errors_celerities)
            celerity = celerities[index_min]
            period = periods[index_min]
            waves_field_estimation = cast(CorrelationWavesFieldEstimation,
                                          self.create_waves_field_estimation(direction_propagation,
                                                                             wave_length))
            waves_field_estimation.period = period
            waves_field_estimation.celerity = celerity
            self.store_estimation(waves_field_estimation)
            print(waves_field_estimation)

            if self.debug_sample:
                self._metrics['radon_transform'] = radon_transform
                self._metrics['variances'] = variances
                self._metrics['sinogram_max_var'] = sinogram_max_var_values
                # TODO: use objects in debug
                self._metrics['temporal_signals'] = temporal_signals
                self._metrics['arg_peaks_max'] = arg_peaks_max
                self._metrics['periods'] = periods
                self._metrics['celerities'] = celerities
                self._metrics['celerities_from_periods'] = celerities_from_periods
        except Exception as excp:
            print(f'Bathymetry computation failed: {str(excp)}')

    def sort_waves_fields(self) -> None:
        """ Sort the waves fields estimations based on their energy max.
        """
        # FIXME: (ROMAIN) decide if some specific sorting is needed

    @property
    @abstractmethod
    def sampling_positions(self) -> Tuple[np.ndarray, np.ndarray]:
        """ :return: tuples (x,y) of nd.array positions
        """

    @abstractmethod
    def get_correlation_matrix(self) -> np.ndarray:
        """ :return: correlation matrix
        """

    def get_correlation_image(self) -> WavesImage:
        """ :return: correlation image
        """
        return WavesImage(self.correlation_matrix, self.spatial_resolution)

    @property
    def preprocessing_filters(self) -> ImageProcessingFilters:
        """ :returns: A list of functions together with their parameters to be applied
        sequentially to all the images of the sequence before subsequent bathymetry estimation.
        """
        preprocessing_filters: ImageProcessingFilters = []
        return preprocessing_filters

    def get_angles(self) -> np.ndarray:
        """ Get the angles between all points selected to compute correlation
        :return: Angles (in degrees)
        """
        xrawipool_ik_dist = \
            np.tile(self.sampling_positions[0], (len(self.sampling_positions[0]), 1)) - \
            np.tile(self.sampling_positions[0].T, (1, len(self.sampling_positions[0])))
        yrawipool_ik_dist = \
            np.tile(self.sampling_positions[1], (len(self.sampling_positions[1]), 1)) - \
            np.tile(self.sampling_positions[1].T, (1, len(self.sampling_positions[1])))
        return np.arctan2(yrawipool_ik_dist, xrawipool_ik_dist) * 180 / np.pi

    def get_distances(self) -> np.ndarray:
        """ Distances between positions x and positions y
        Be aware these distances are not in meter and have to be multiplied by spatial resolution

        :return: the distances between all points selected to compute correlation
        """
        return np.sqrt(
            np.square((self.sampling_positions[0] - self.sampling_positions[0].T)) +
            np.square((self.sampling_positions[1] - self.sampling_positions[1].T)))

    @property
    def correlation_image(self) -> WavesImage:
        """ :return: correlation image used to perform radon transformation
        """
        if self._correlation_image is None:
            self._correlation_image = self.get_correlation_image()
        return self._correlation_image

    @property
    def correlation_matrix(self) -> np.ndarray:
        """ Be aware this matrix is projected before radon transformation in temporal correlation
        case

        :return: correlation matrix used for temporal reconstruction
        """
        if self._correlation_matrix is None:
            self._correlation_matrix = self.get_correlation_matrix()
        return self._correlation_matrix

    @property
    def angles(self) -> np.ndarray:
        """ 
        :return: angles in radian
        """
        if self._angles is None:
            self._angles = self.get_angles()
        return self._angles

    @property
    def distances(self) -> np.ndarray:
        """ 
        :return: distances
        """
        if self._distances is None:
            self._distances = self.get_distances()
        return self._distances

    def compute_wave_length(self, sinogram: np.ndarray) -> float:
        """ Wave length computation (in meter)
        :param sinogram : sinogram used to compute wave length
        :returns: wave length
        """
        min_wavelength = wavelength_offshore(self.global_estimator.waves_period_min, self.gravity)
        period, wave_length_zeros = find_period_from_zeros(sinogram,
                                                           int(min_wavelength / self.spatial_resolution))
        wave_length = period * self.spatial_resolution

        if self.debug_sample:
            self._metrics['wave_length_zeros'] = wave_length_zeros
        return wave_length

    def compute_celerities(self, sinogram: np.ndarray, wave_length: float, nb_hops: int) -> np.ndarray:
        """ Propagated distance computation (in meter)
        - 1) sinogram maximum is determined on interval [-wave_length, wave_length]
        - 2) nb_max_hops propagated distances are computed from the position of the maximum using following formula :
            [dx , dx + wave_length, ..., dx + (nb_max_hops)*wave_length] (an adaptation to negative values is also made if needed)
        :param sinogram: sinogram having maximum variance
        :param wave_length: wave_length computed on sinogram
        :param nb_hops: number of propagated distances computed
        :returns: np.ndarray of size nb_hops containing computed celerities
        """
<<<<<<< HEAD
        x = np.arange(-(len(sinogram) // 2), len(sinogram) // 2 + 1)
        interval = np.logical_and(x > -wave_length, x < wave_length)
        self._metrics['interval'] = interval
        peaks, _ = find_peaks(sinogram)
        peaks = peaks[interval[peaks]]
        max_indice = np.argmax(sinogram[peaks])
        dx = x[peaks[max_indice]]
        if dx > 0:
            dephasings = dx * self.spatial_resolution + wave_length * np.arange(nb_hops)
            max_indices = np.array(peaks[max_indice] +
                                   np.arange(nb_hops) * wave_length / self.spatial_resolution, dtype=int)
        else:
            dephasings = dx * self.spatial_resolution - wave_length * np.arange(nb_hops)
            dephasings = np.abs(dephasings)
            max_indices = np.array(peaks[max_indice] -
                                   np.arange(nb_hops) * wave_length / self.spatial_resolution, dtype=int)
        max_indices = max_indices[np.logical_and(max_indices > 0, max_indices < len(sinogram))]

        celerities = dephasings / self.propagation_duration
=======
        dephasing, sinogram_period = find_dephasing(sinogram, wave_length)
        rhomx = self.spatial_resolution * dephasing
        propagation_duration = np.sum(
            self.sequential_delta_times[:self.local_estimator_params['TEMPORAL_LAG']])
        celerity = np.abs(rhomx / propagation_duration)
>>>>>>> 619c5322

        if self.debug_sample:
            self._metrics['x'] = x
            self._metrics['max_indices'] = max_indices
            self._metrics['dephasings'] = dephasings
            self._metrics['propagation_duration'] = self.propagation_duration
        return celerities

    def temporal_reconstruction(self, celerity: float, direction_propagation: float) -> np.ndarray:
        """ Temporal reconstruction of the correlation signal following propagation direction
        :param celerity : computed celerity in meter/second
        :param direction_propagation: angle of direction propagation in degrees
        :returns: temporal reconstruction of the signal
        """
        distances = np.cos(np.radians(direction_propagation - self.angles.T.flatten())) * \
            self.distances.flatten() * self.spatial_resolution
        time = distances / celerity
        time_unique, index_unique = np.unique(time, return_index=True)
        index_unique_sorted = np.argsort(time_unique)
        time_unique_sorted = time_unique[index_unique_sorted]
        timevec = np.arange(np.min(time_unique_sorted), np.max(time_unique_sorted),
                            self.local_estimator_params['RESOLUTION']['TIME_INTERPOLATION'])
        corr_unique_sorted = self.correlation_matrix.T.flatten()[
            index_unique[index_unique_sorted]]
        interpolation = interp1d(time_unique_sorted, corr_unique_sorted)
        temporal_signal = interpolation(timevec)
        return temporal_signal

    def temporal_reconstruction_tuning(self, temporal_signal: np.ndarray) -> np.ndarray:
        """ Tuning of temporal signal
        :param temporal_signal : temporal signal to be tuned
        :raises ValueError: when the signal is too short to be filtered
        :returns: tuned temporal signal
        """
        low_frequency = \
            self.local_estimator_params['TUNING']['LOW_FREQUENCY_RATIO_TEMPORAL_RECONSTRUCTION'] * \
            self.local_estimator_params['RESOLUTION']['TIME_INTERPOLATION']
        high_frequency = \
            self.local_estimator_params['TUNING']['HIGH_FREQUENCY_RATIO_TEMPORAL_RECONSTRUCTION'] \
            * self.local_estimator_params['RESOLUTION']['TIME_INTERPOLATION']
        sos_filter = butter(1, (2 * low_frequency, 2 * high_frequency),
                            btype='bandpass', output='sos')
<<<<<<< HEAD
        # Formula found on :
        # https://docs.scipy.org/doc/scipy/reference/generated/scipy.signal.sosfiltfilt.html
        padlen = 3 * (2 * len(sos_filter) + 1 - min((sos_filter[:, 2] == 0).sum(),
                                                    (sos_filter[:, 5] == 0).sum()))
        if not len(temporal_signal) > padlen:
            raise ValueError('Temporal signal is too short to be filtered')
        return sosfiltfilt(sos_filter, temporal_signal)
=======
        return sosfiltfilt(sos_filter, temporal_signal)

    def compute_period(self, temporal_signal: np.ndarray) -> float:
        """Period computation (in second)
        """
        arg_peaks_max, _ = find_peaks(
            temporal_signal,
            distance=self.local_estimator_params['TUNING']['MIN_PEAKS_DISTANCE_PERIOD'])

        period = float(np.mean(np.diff(arg_peaks_max)))

        if self.debug_sample:
            self._metrics['arg_temporal_peaks_max'] = arg_peaks_max
        return period
>>>>>>> 619c5322
<|MERGE_RESOLUTION|>--- conflicted
+++ resolved
@@ -56,20 +56,16 @@
         self.correlation_image_filters: ImageProcessingFilters = [(detrend, []), (
             clipping, [self.local_estimator_params['TUNING']['RATIO_SIZE_CORRELATION']])]
         self.radon_image_filters: SignalProcessingFilters = [
-<<<<<<< HEAD
             (remove_median,
              [self.local_estimator_params.TUNING.MEDIAN_FILTER_KERNEL_RATIO_SINOGRAM]),
             (filter_mean, [self.local_estimator_params.TUNING.MEAN_FILTER_KERNEL_SIZE_SINOGRAM])]
         if self.local_estimator_params.TEMPORAL_LAG >= len(self._sequential_delta_times):
             raise WaveEstimationError(
-                'There are enough frames compared to chosen number of lag frames')
+                'The chosen number of lag frames is bigger than the number of available frames')
         self.propagation_duration = np.sum(
             self._sequential_delta_times[:self.local_estimator_params.TEMPORAL_LAG])
         self._metrics['propagation_duration'] = self.propagation_duration
-=======
-            (filter_mean,
-             [self.local_estimator_params['TUNING']['MEAN_FILTER_KERNEL_SIZE_SINOGRAM']])]
->>>>>>> 619c5322
+
 
     def run(self) -> None:
         """ Run the local bathy estimator using correlation method
@@ -239,7 +235,6 @@
         :param nb_hops: number of propagated distances computed
         :returns: np.ndarray of size nb_hops containing computed celerities
         """
-<<<<<<< HEAD
         x = np.arange(-(len(sinogram) // 2), len(sinogram) // 2 + 1)
         interval = np.logical_and(x > -wave_length, x < wave_length)
         self._metrics['interval'] = interval
@@ -259,13 +254,6 @@
         max_indices = max_indices[np.logical_and(max_indices > 0, max_indices < len(sinogram))]
 
         celerities = dephasings / self.propagation_duration
-=======
-        dephasing, sinogram_period = find_dephasing(sinogram, wave_length)
-        rhomx = self.spatial_resolution * dephasing
-        propagation_duration = np.sum(
-            self.sequential_delta_times[:self.local_estimator_params['TEMPORAL_LAG']])
-        celerity = np.abs(rhomx / propagation_duration)
->>>>>>> 619c5322
 
         if self.debug_sample:
             self._metrics['x'] = x
@@ -308,7 +296,6 @@
             * self.local_estimator_params['RESOLUTION']['TIME_INTERPOLATION']
         sos_filter = butter(1, (2 * low_frequency, 2 * high_frequency),
                             btype='bandpass', output='sos')
-<<<<<<< HEAD
         # Formula found on :
         # https://docs.scipy.org/doc/scipy/reference/generated/scipy.signal.sosfiltfilt.html
         padlen = 3 * (2 * len(sos_filter) + 1 - min((sos_filter[:, 2] == 0).sum(),
@@ -316,19 +303,3 @@
         if not len(temporal_signal) > padlen:
             raise ValueError('Temporal signal is too short to be filtered')
         return sosfiltfilt(sos_filter, temporal_signal)
-=======
-        return sosfiltfilt(sos_filter, temporal_signal)
-
-    def compute_period(self, temporal_signal: np.ndarray) -> float:
-        """Period computation (in second)
-        """
-        arg_peaks_max, _ = find_peaks(
-            temporal_signal,
-            distance=self.local_estimator_params['TUNING']['MIN_PEAKS_DISTANCE_PERIOD'])
-
-        period = float(np.mean(np.diff(arg_peaks_max)))
-
-        if self.debug_sample:
-            self._metrics['arg_temporal_peaks_max'] = arg_peaks_max
-        return period
->>>>>>> 619c5322
