--- conflicted
+++ resolved
@@ -49,11 +49,10 @@
         self._distances: Optional[np.ndarray] = None
         self.correlation_image_filters: ImageProcessingFilters = [(detrend, []), (
             clipping, [self._parameters.TUNING.RATIO_SIZE_CORRELATION])]
-<<<<<<< HEAD
+        self.radon_image_filters: ImageProcessingFilters = [
+            (remove_median, [self._parameters.TUNING.MEDIAN_FILTER_KERNEL_RATIO_SINOGRAM]),
+            (filter_mean, [self._parameters.TUNING.MEAN_FILTER_KERNEL_SIZE_SINOGRAM])]
         self.radon_image_filters: SignalProcessingFilters = [
-=======
-        self.radon_image_filters: ImageProcessingFilters = [
->>>>>>> 28618af5
             (remove_median, [self._parameters.TUNING.MEDIAN_FILTER_KERNEL_RATIO_SINOGRAM]),
             (filter_mean, [self._parameters.TUNING.MEAN_FILTER_KERNEL_SIZE_SINOGRAM])]
 
