--- conflicted
+++ resolved
@@ -15,12 +15,9 @@
 
 import numpy as np
 
-<<<<<<< HEAD
 from ..image.geo_transform import GeoTransform
 from ..image.image_geometry_types import PointType
 
-=======
->>>>>>> 603398fb
 from .localized_data_provider import LocalizedDataProvider
 
 
