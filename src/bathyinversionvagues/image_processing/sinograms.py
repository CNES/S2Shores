# -*- coding: utf-8 -*-
""" Class encapsulating operations on the radon transform of an image for waves processing

:author: Alain Giros
:organization: CNES
:copyright: 2021 CNES. All rights reserved.
:license: see LICENSE file
:created: 4 mars 2021
"""
from typing import Optional, Any, List, Tuple  # @NoMove @UnusedImport

import numpy as np  # @NoMove


from ..generic_utils.numpy_utils import HashableNdArray

from .sinograms_dict import SinogramsDict
from .waves_sinogram import WavesSinogram, SignalProcessingFilters


class Sinograms(SinogramsDict):
    """ Class handling a set of sinograms coming from some Radon transform of some image.
    """

    def __init__(self, sampling_frequency: float,
                 directions_quantization: Optional[float] = None) -> None:
        """ Constructor

        :param sampling_frequency: the sampling frequency of the sinograms
        :param directions_quantization: the step to use for quantizing direction angles, for
                                        indexing purposes. Direction quantization is such that the
                                        0 degree direction is used as the origin, and any direction
                                        angle is transformed to the nearest quantized angle for
                                        indexing that direction in the radon transform.
        """
        super().__init__(directions_quantization)

        self._sampling_frequency = sampling_frequency
        self.directions_interpolated_dft: Optional[np.ndarray] = None

    @property
    def sampling_frequency(self) -> float:
        """ :return: the sampling frequency of the sinograms """
        return self._sampling_frequency

    @property
    def spectrum_wave_numbers(self) -> np.ndarray:
        """ :returns: wave numbers for each sample of the positive part of the FFT of a direction.
        """
        nb_positive_coefs = int(np.ceil(self.nb_samples / 2))
        return np.fft.fftfreq(self.nb_samples)[0:nb_positive_coefs] * self.sampling_frequency

    # +++++++++++++++++++ Sinograms processing part +++++++++++++++++++

    def apply_filters(self, processing_filters: SignalProcessingFilters,
                      directions: Optional[np.ndarray] = None) -> 'Sinograms':
        """ Apply filters on the sinograms

        :param processing_filters: A list of functions together with their parameters to apply
                                   sequentially to the selected sinograms.
        :param directions: the directions of the sinograms to filter.
                           Defaults to all the sinograms directions if unspecified.
        :returns: the filtered sinograms
        """
        directions = self.directions if directions is None else directions
        filtered_sinograms = Sinograms(self.sampling_frequency, self.quantization_step)
        for direction in self:
            filtered_sinograms[direction] = self[direction].apply_filters(processing_filters)
        return filtered_sinograms

<<<<<<< HEAD
    def interpolate_sinograms_dfts(self, frequencies: np.ndarray,
=======
    def interpolate_sinograms_dfts(self, wavenumbers: np.ndarray,
>>>>>>> b355eed5
                                   directions: Optional[np.ndarray] = None) -> None:
        """ Interpolates the dft of the radon transform along the projection directions

        :param wavenumbers: the set of wavenumbers to use for interpolating the DFT.
        :param directions: the set of directions for which the sinograms DFT must be interpolated
        """
        # Interpolation can be done only if at least one frequency is requested
<<<<<<< HEAD
        if frequencies.size == 0:
            raise ValueError('DFT interpolation requires at least 1 frequency')
        # If no selected directions, DFT is interpolated on all directions
        self.directions_interpolated_dft = self.directions if directions is None else directions
        # Normalize frequencies and make them hashable
        frequencies = HashableNdArray(frequencies / self.sampling_frequency)
=======
        if wavenumbers.size == 0:
            raise ValueError('DFT interpolation requires at least 1 frequency')
        # If no selected directions, DFT is interpolated on all directions
        self.directions_interpolated_dft = self.directions if directions is None else directions
        # Computes normalized frequencies and make hashable
        normalized_frequencies = HashableNdArray(wavenumbers / self.sampling_frequency)
>>>>>>> b355eed5
        for direction in self.directions_interpolated_dft:
            self[direction].interpolate_dft(normalized_frequencies)

    def get_sinograms_standard_dfts(self, directions: Optional[np.ndarray] = None) -> np.ndarray:
        """ Retrieve the current DFT of the sinograms in some directions. If DFTs does not exist
        they are computed using standard frequencies.

        :param directions: the directions of the requested sinograms.
                           Defaults to all the Radon transform directions if unspecified.
        :return: the sinograms DFTs for the specified directions or for all directions
        :raises AttributeError: when an interpolated DFT is requested but has not been computed yet.
        """
        directions = self.directions if directions is None else directions
        fft_sino_length = self[directions[0]].dft.size
        result = np.empty((fft_sino_length, len(directions)), dtype=np.complex128)
        for result_index, direction in enumerate(directions):
            sinogram = self[direction]
            result[:, result_index] = sinogram.dft
        return result

    def get_sinograms_interpolated_dfts(self,
                                        directions: Optional[np.ndarray] = None) -> np.ndarray:
        """ Retrieve the interpolated DFTs of the sinograms in some directions.

        :param directions: the directions of the requested sinograms.
                           Defaults to all the Radon transform directions if unspecified.
        :return: the interpolated sinograms DFTs for the specified directions or for all directions
        :raises AttributeError: when an interpolated DFT is requested but has not been computed yet.
        """
        if self.directions_interpolated_dft is None:
            raise AttributeError('no interpolated DFTs available')
        directions = self.directions_interpolated_dft if directions is None else directions
        fft_sino_length = self[directions[0]].interpolated_dft.size
        result = np.empty((fft_sino_length, len(directions)), dtype=np.complex128)
        for result_index, direction in enumerate(directions):
            sinogram = self[direction]
            result[:, result_index] = sinogram.interpolated_dft
        return result

    def get_sinograms_mean_power(self, directions: Optional[np.ndarray] = None) -> np.ndarray:
        """ Retrieve the mean power of the sinograms in some directions.

        :param directions: the directions of the requested sinograms.
                           Defaults to all the Radon transform directions if unspecified.
        :return: the sinograms mean powers for the specified directions or for all directions
        """
        directions = self.directions if directions is None else directions
        return np.array([self[direction].mean_power for direction in directions])

    # FIXME: output cannot be used safely without outputting the directions
    def get_sinograms_variances(self,
                                directions: Optional[np.ndarray] = None) -> np.ndarray:
        """ Return array of variance of each sinogram

        :param directions: the directions of the requested sinograms.
                           Defaults to all the Sinograms directions if unspecified.
        :return: variances of the sinograms
        """
        directions = self.directions if directions is None else directions
        sinograms_variances = np.empty(len(directions), dtype=np.float64)
        for result_index, direction in enumerate(directions):
            sinograms_variances[result_index] = self[direction].variance
        return sinograms_variances

    # FIXME: output cannot be used safely without outputting the directions
    def get_sinograms_energies(self,
                               directions: Optional[np.ndarray] = None) -> np.ndarray:
        """ Return array of energy of each sinogram

        :param directions: the directions of the requested sinograms.
                           Defaults to all the Sinograms directions if unspecified.
        :return: energies of the sinograms
        """
        directions = self.directions if directions is None else directions
        sinograms_energies = np.empty(len(directions), dtype=np.float64)
        for result_index, direction in enumerate(directions):
            sinograms_energies[result_index] = self[direction].energy
        return sinograms_energies

    def get_direction_maximum_variance(self, directions: Optional[np.ndarray] = None) \
            -> Tuple[float, np.ndarray]:
        """ Find the sinogram with maximum variance among the set of sinograms along some
        directions.

        :param directions: a set of directions to look for maximum variance sinogram. If None, all
                           the directions in the Sinograms are considered.
        :returns: the direction of the maximum variance sinogram together with the set of variances.
        """
        directions = self.directions if directions is None else directions
        variances = self.get_sinograms_variances(directions)
        index_max_variance = np.argmax(variances)
        return directions[index_max_variance], variances

    def radon_augmentation(self, factor_augmented_radon: float) -> 'Sinograms':
        """ Augment the resolution of the radon transform along the sinogram direction

        :param factor_augmented_radon: factor of the resolution augmentation.
        :return: a new SinogramsDict object with augmented resolution
        """
        radon_transform_augmented_list: List[WavesSinogram] = []
        for direction in self.directions:
            interpolated_sinogram = self[direction].interpolate(factor_augmented_radon)
            radon_transform_augmented_list.append(interpolated_sinogram)
        radon_augmented = Sinograms(self.sampling_frequency / factor_augmented_radon,
                                    self.quantization_step)
        radon_augmented.insert_sinograms(radon_transform_augmented_list, self.directions)
        return radon_augmented<|MERGE_RESOLUTION|>--- conflicted
+++ resolved
@@ -68,11 +68,7 @@
             filtered_sinograms[direction] = self[direction].apply_filters(processing_filters)
         return filtered_sinograms
 
-<<<<<<< HEAD
-    def interpolate_sinograms_dfts(self, frequencies: np.ndarray,
-=======
     def interpolate_sinograms_dfts(self, wavenumbers: np.ndarray,
->>>>>>> b355eed5
                                    directions: Optional[np.ndarray] = None) -> None:
         """ Interpolates the dft of the radon transform along the projection directions
 
@@ -80,21 +76,12 @@
         :param directions: the set of directions for which the sinograms DFT must be interpolated
         """
         # Interpolation can be done only if at least one frequency is requested
-<<<<<<< HEAD
-        if frequencies.size == 0:
-            raise ValueError('DFT interpolation requires at least 1 frequency')
-        # If no selected directions, DFT is interpolated on all directions
-        self.directions_interpolated_dft = self.directions if directions is None else directions
-        # Normalize frequencies and make them hashable
-        frequencies = HashableNdArray(frequencies / self.sampling_frequency)
-=======
         if wavenumbers.size == 0:
             raise ValueError('DFT interpolation requires at least 1 frequency')
         # If no selected directions, DFT is interpolated on all directions
         self.directions_interpolated_dft = self.directions if directions is None else directions
         # Computes normalized frequencies and make hashable
         normalized_frequencies = HashableNdArray(wavenumbers / self.sampling_frequency)
->>>>>>> b355eed5
         for direction in self.directions_interpolated_dft:
             self[direction].interpolate_dft(normalized_frequencies)
 
