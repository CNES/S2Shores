--- conflicted
+++ resolved
@@ -65,14 +65,10 @@
 
     @property
     def mean_power(self) -> float:
-<<<<<<< HEAD
         """ :returns: the mean power of the sinogram
         """
         return self.energy / len(self.sinogram)
-=======
-        return np.sum(self.sinogram * self.sinogram) / len(self.sinogram)
 
     @property
     def variance(self) -> float:
-        return np.var(self.sinogram)
->>>>>>> 3e0e88e5
+        return np.var(self.sinogram)