# -*- coding: utf-8 -*-
""" Class encapsulating the "sinogram" of a radon transform, i.e. the radon transform in a given
 direction


:author: Alain Giros
:organization: CNES
:copyright: 2021 CNES. All rights reserved.
:license: see LICENSE file
:created: 4 mars 2021
"""
from typing import Optional  # @NoMove

import numpy as np

from .shoresutils import get_unity_roots, DFT_fr, filter_mean


<<<<<<< HEAD
class WavesSinogram:
    """ Class handling a sinogram (the component of a Radon transform in some direction)
    """
=======
# TODO: make this class derive from a "1D_signal" class which would implement signal processing ?
# This class would gather several functions from shoreutils.
class WavesSinogram():
>>>>>>> 040cab8e
    # TODO: introduce direction inside the sinogram itself ?

    def __init__(self, sinogram: np.ndarray) -> None:
        """ Constructor

        :param sinogram: a 1D array containing the sinogram values
        """
        self.sinogram = sinogram
        self.nb_samples = sinogram.shape[0]
        self._dft = None

    @property
    def dft(self) -> np.ndarray:
        """ :returns: the current DFT of the sinogram. If it does not exists, it is computed
        from the sinogram using standard frequencies.
        """
        if self._dft is None:
            self._dft = self.compute_dft()
        return self._dft

    @dft.setter
    def dft(self, dft_values: np.ndarray) -> None:
        self._dft = dft_values

    def compute_dft(self, frequencies: Optional[np.ndarray] = None) -> np.ndarray:
        """ Computes the DFT of the sinogram

        :param frequencies: a set of unevenly spaced frequencies at which the DFT must be computed
        :returns: the DFT of the sinogram
        """
        if frequencies is None:
            nb_positive_coeffs = int(np.ceil(self.nb_samples / 2))
            result = np.fft.fft(self.sinogram)[0:nb_positive_coeffs]
        else:
            unity_roots = get_unity_roots(self.nb_samples, frequencies)
            result = DFT_fr(self.sinogram, unity_roots)
        return result

    def filter_mean(self, kernel_size: int) -> np.ndarray:
        array = np.ndarray.flatten(self.sinogram)
        return filter_mean(array, kernel_size)

    @property
    def energy(self) -> float:
        """ :returns: the energy of the sinogram
        """
        return np.sum(self.sinogram * self.sinogram)

    @property
    def mean_power(self) -> float:
        """ :returns: the mean power of the sinogram
        """
        return self.energy / len(self.sinogram)

    @property
    def variance(self) -> float:
        return np.var(self.sinogram)<|MERGE_RESOLUTION|>--- conflicted
+++ resolved
@@ -16,16 +16,12 @@
 from .shoresutils import get_unity_roots, DFT_fr, filter_mean
 
 
-<<<<<<< HEAD
+# TODO: make this class derive from a "1D_signal" class which would implement signal processing ?
+# This class would gather several functions from shoreutils.
+# TODO: introduce direction inside the sinogram itself ?
 class WavesSinogram:
     """ Class handling a sinogram (the component of a Radon transform in some direction)
     """
-=======
-# TODO: make this class derive from a "1D_signal" class which would implement signal processing ?
-# This class would gather several functions from shoreutils.
-class WavesSinogram():
->>>>>>> 040cab8e
-    # TODO: introduce direction inside the sinogram itself ?
 
     def __init__(self, sinogram: np.ndarray) -> None:
         """ Constructor
