# -*- coding: utf-8 -*-
""" Class encapsulating operations on the radon transform of an image for waves processing

:author: Alain Giros
:organization: CNES
:copyright: 2021 CNES. All rights reserved.
:license: see LICENSE file
:created: 4 mars 2021
"""
from functools import lru_cache

from typing import Optional, List  # @NoMove

import numpy as np  # @NoMove


from ..generic_utils.image_filters import circular_masking
from ..generic_utils.symmetric_radon import symmetric_radon
from .sinograms import Sinograms
from .waves_image import WavesImage
from .waves_sinogram import WavesSinogram


DEFAULT_ANGLE_MIN = -180.
DEFAULT_ANGLE_MAX = 180.
DEFAULT_ANGLE_STEP = 1.


def linear_directions(angle_min: float, angle_max: float, directions_step: float) -> np.ndarray:
    return np.linspace(angle_min, angle_max,
                       int((angle_max - angle_min) / directions_step),
                       endpoint=False)


@lru_cache()
def sinogram_weights(nb_samples: int) -> np.ndarray:
    """ Computes weighting function to account for less energy at the extremities of a sinogram.

    :param nb_samples: the number of samples in the sinogram (its length)
    :return: weighting function with extremities modified to be non-zero

    """
    samples = np.linspace(-1., 1., nb_samples)
    weights = 1. / np.sqrt(1. - samples**2)
    weights[0] = weights[1]
    weights[-1] = weights[-2]
    return weights


class WavesRadon(Sinograms):
    """ Class handling the Radon transform of some image.
    """

    def __init__(self, image: WavesImage, selected_directions: Optional[np.ndarray] = None,
<<<<<<< HEAD
                 directions_step: float = 1.) -> None:
=======
                 directions_quantization: Optional[float] = None, weighted: bool = False) -> None:
>>>>>>> b77ff1f0
        """ Constructor

        :param image: a 2D array containing an image
        :param selected_directions: a set of directions onto which the radon transform must be
                                    provided. If unspecified, all integre angles between -180° and
                                    +180° are considered.
<<<<<<< HEAD
        :param directions_step: the step to use for quantizing direction angles, for indexing
                                purposes. Direction quantization is such that the 0 degree direction
                                is used as the origin, and any direction angle is transformed to the
                                nearest quantized angle for indexing that direction in the radon
                                transform.
        """
        self.pixels = circular_masking(image.pixels)
=======
        :param directions_quantization: the step to use for quantizing direction angles, for
                                        indexing purposes. Direction quantization is such that the
                                        0 degree direction is used as the origin, and any direction
                                        angle is transformed to the nearest quantized angle for
                                        indexing that direction in the radon transform.
        :param weighted: a flag specifying if the radon transform must be weighted by a 1/cos(d)
                         weighting function
        """
        self.pixels = image.pixels.copy()
>>>>>>> b77ff1f0

        # TODO: Quantize directions when selected_directions is provided?
        if selected_directions is None:
            selected_directions = linear_directions(DEFAULT_ANGLE_MIN, DEFAULT_ANGLE_MAX,
                                                    DEFAULT_ANGLE_STEP)

<<<<<<< HEAD
        radon_transform_list = self._compute(selected_directions)
=======
        radon_transform_list = self._compute(self.pixels, weighted, selected_directions)
>>>>>>> b77ff1f0

        super().__init__(image.sampling_frequency, directions_quantization)
        self.insert_sinograms(radon_transform_list, selected_directions)

    def _compute(self, selected_directions: np.ndarray) -> List[WavesSinogram]:
        """ Compute the radon transform of the image over a set of directions
        """
        # FIXME: quantization may imply that radon transform is not computed on stored directions
        radon_transform = symmetric_radon(self.pixels, theta=selected_directions)

        sinograms: List[WavesSinogram] = []
        for index, _ in enumerate(selected_directions):
            sinogram = WavesSinogram(radon_transform[:, index])
            sinograms.append(sinogram)
        return sinograms<|MERGE_RESOLUTION|>--- conflicted
+++ resolved
@@ -52,59 +52,33 @@
     """
 
     def __init__(self, image: WavesImage, selected_directions: Optional[np.ndarray] = None,
-<<<<<<< HEAD
-                 directions_step: float = 1.) -> None:
-=======
-                 directions_quantization: Optional[float] = None, weighted: bool = False) -> None:
->>>>>>> b77ff1f0
+                 directions_quantization: Optional[float] = None) -> None:
         """ Constructor
 
         :param image: a 2D array containing an image
         :param selected_directions: a set of directions onto which the radon transform must be
                                     provided. If unspecified, all integre angles between -180° and
                                     +180° are considered.
-<<<<<<< HEAD
-        :param directions_step: the step to use for quantizing direction angles, for indexing
-                                purposes. Direction quantization is such that the 0 degree direction
-                                is used as the origin, and any direction angle is transformed to the
-                                nearest quantized angle for indexing that direction in the radon
-                                transform.
-        """
-        self.pixels = circular_masking(image.pixels)
-=======
         :param directions_quantization: the step to use for quantizing direction angles, for
                                         indexing purposes. Direction quantization is such that the
                                         0 degree direction is used as the origin, and any direction
                                         angle is transformed to the nearest quantized angle for
                                         indexing that direction in the radon transform.
-        :param weighted: a flag specifying if the radon transform must be weighted by a 1/cos(d)
-                         weighting function
         """
-        self.pixels = image.pixels.copy()
->>>>>>> b77ff1f0
+        super().__init__(image.sampling_frequency, directions_quantization)
+
+        self.pixels = circular_masking(image.pixels.copy())
 
         # TODO: Quantize directions when selected_directions is provided?
         if selected_directions is None:
             selected_directions = linear_directions(DEFAULT_ANGLE_MIN, DEFAULT_ANGLE_MAX,
                                                     DEFAULT_ANGLE_STEP)
 
-<<<<<<< HEAD
-        radon_transform_list = self._compute(selected_directions)
-=======
-        radon_transform_list = self._compute(self.pixels, weighted, selected_directions)
->>>>>>> b77ff1f0
-
-        super().__init__(image.sampling_frequency, directions_quantization)
-        self.insert_sinograms(radon_transform_list, selected_directions)
-
-    def _compute(self, selected_directions: np.ndarray) -> List[WavesSinogram]:
-        """ Compute the radon transform of the image over a set of directions
-        """
-        # FIXME: quantization may imply that radon transform is not computed on stored directions
         radon_transform = symmetric_radon(self.pixels, theta=selected_directions)
 
         sinograms: List[WavesSinogram] = []
         for index, _ in enumerate(selected_directions):
             sinogram = WavesSinogram(radon_transform[:, index])
             sinograms.append(sinogram)
-        return sinograms+
+        self.insert_sinograms(sinograms, selected_directions)