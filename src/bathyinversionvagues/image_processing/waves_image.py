# -*- coding: utf-8 -*-
"""
module -- Class encapsulating an image onto which waves estimation will be made


:author: Alain Giros
:organization: CNES
:copyright: 2021 CNES. All rights reserved.
:license: see LICENSE file
:created: 7 mars 2021
"""
from typing import Tuple, Callable, List, Any

import numpy as np

from ..generic_utils.numpy_utils import circular_mask


ImageProcessingFilters = List[Tuple[Callable, List[Any]]]


class WavesImage:
    def __init__(self, pixels: np.ndarray, resolution: float) -> None:
        """ Constructor

        :param pixels: a 2D array containing an image over water
        :param resolution: Image resolution in meters
        """
        self.resolution = resolution

        # FIXME: introduced until there is a true image versions management
        self.original_pixels = pixels.copy()
        self.pixels = pixels

<<<<<<< HEAD
    def apply_filters(self, processing_filters: ImageProcessingFilters) -> None:
        """ Apply filters on the image pixels in place
=======
        # #FIXME: Disk masking
        # self.pixels = self.pixels * self.circle_image

    def apply_filters(self, processing_filters: ImageProcessingFilters) -> 'WavesImage':
        """ Apply filters on the image pixels and return a new WavesImage
>>>>>>> b77ff1f0

        :param processing_filters: A list of functions together with their parameters to apply
                                   sequentially to the image pixels.
        :returns: a WavesImage with the result of the filters application
        """
        result = self.original_pixels.copy()
        for processing_filter, filter_parameters in processing_filters:
            result = processing_filter(result, *filter_parameters)
        return WavesImage(result, self.resolution)

    @property
    def sampling_frequency(self) -> float:
        """ :returns: The spatial sampling frequency of this image (m-1)"""
        return 1. / self.resolution

    @property
    def energy(self) -> float:
        """ :returns: The energy of the image"""
        return np.sum(self.pixels * self.pixels)

    @property
    def energy_inner_disk(self) -> np.ndarray:
        """ :returns: The energy of the image within its inscribed disk"""

        return np.sum(self.pixels * self.pixels * self.circle_image)

    @property
    def circle_image(self) -> np.ndarray:
        """ :returns: The inscribed disk"""
        # FIXME: Ratio of the disk area on the chip area should be closer to PI/4 (0.02 difference)
        return circular_mask(self.pixels.shape[0], self.pixels.shape[1], self.pixels.dtype)<|MERGE_RESOLUTION|>--- conflicted
+++ resolved
@@ -32,16 +32,8 @@
         self.original_pixels = pixels.copy()
         self.pixels = pixels
 
-<<<<<<< HEAD
-    def apply_filters(self, processing_filters: ImageProcessingFilters) -> None:
-        """ Apply filters on the image pixels in place
-=======
-        # #FIXME: Disk masking
-        # self.pixels = self.pixels * self.circle_image
-
     def apply_filters(self, processing_filters: ImageProcessingFilters) -> 'WavesImage':
         """ Apply filters on the image pixels and return a new WavesImage
->>>>>>> b77ff1f0
 
         :param processing_filters: A list of functions together with their parameters to apply
                                    sequentially to the image pixels.
