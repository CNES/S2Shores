# -*- coding: utf-8 -*-
""" Module gathering several tools about one dimension signal

:created: 25/08/2021
:author: Romain Degoul
"""

from typing import Tuple

import numpy as np


def find_period(signal: np.ndarray, min_period: int) -> Tuple[float, np.ndarray]:
    """ This function computes period of the signal by computing the zeros of the signal
    The signal is supposed to be periodic and centered around zero

    :param signal: signal on which period is computed
    :return: (period,zeros used to compute period)
    """
    sign = np.sign(signal)
    diff = np.diff(sign)
    zeros = np.where(diff != 0)[0]
<<<<<<< HEAD
    periods = np.diff(zeros)
    cond = periods > min_period
    periods = periods[cond]
    period = 2 * float(np.mean(periods))
    
    #max = signal.max()
    #peaks, _ = find_peaks(signal, height=0.2 * max, distance=min_period)
    #diff = np.diff(peaks)
    #period = 2 * float(np.mean(diff))
    #return period, peaks
    
=======
    demiperiods = np.diff(zeros)
    cond = demiperiods > (min_period/2)
    demiperiods = demiperiods[cond]
    period = 2 * float(np.mean(demiperiods))
>>>>>>> f493fd1c
    return period, np.concatenate((np.array([zeros[0]]), zeros[1:][cond]))


def find_dephasing(signal: np.ndarray, period: float) -> Tuple[float, np.ndarray]:
    """ This function computes dephasing of the signal
    The dephasing corresponds to the distance between the center of the signal and the position of
    the maximum

    :param signal: signal on which dephasing is computed
    :param period: period of the signal
    :return: (dephasing,signal selected on one period)
    """
    size_sinogram = len(signal)
    left_limit = max(int(size_sinogram / 2 - period / 2), 0)
    right_limit = min(int(size_sinogram / 2 + period / 2), size_sinogram)
    signal_period = signal[left_limit:right_limit]
    argmax = np.argmax(signal_period)
    dephasing = np.abs(argmax - period / 2)
    return dephasing, signal_period


def get_unity_roots(frequencies: np.ndarray, number_of_roots: int) -> np.ndarray:
    """ Compute complex roots of the unity for some frequencies

    :param frequencies: 1D array of normalized frequencies where roots are needed
    :param number_of_roots: Number of unity roots to compute, starting from 0
    :returns: number_of_roots complex roots of the unity corresponding to fr frequencies
    """
    n = np.arange(number_of_roots)
    return np.exp(-2j * np.pi * frequencies * n)<|MERGE_RESOLUTION|>--- conflicted
+++ resolved
@@ -20,24 +20,10 @@
     sign = np.sign(signal)
     diff = np.diff(sign)
     zeros = np.where(diff != 0)[0]
-<<<<<<< HEAD
-    periods = np.diff(zeros)
-    cond = periods > min_period
-    periods = periods[cond]
-    period = 2 * float(np.mean(periods))
-    
-    #max = signal.max()
-    #peaks, _ = find_peaks(signal, height=0.2 * max, distance=min_period)
-    #diff = np.diff(peaks)
-    #period = 2 * float(np.mean(diff))
-    #return period, peaks
-    
-=======
     demiperiods = np.diff(zeros)
     cond = demiperiods > (min_period/2)
     demiperiods = demiperiods[cond]
     period = 2 * float(np.mean(demiperiods))
->>>>>>> f493fd1c
     return period, np.concatenate((np.array([zeros[0]]), zeros[1:][cond]))
 
 
