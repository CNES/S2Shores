--- conflicted
+++ resolved
@@ -10,11 +10,6 @@
 import numpy as np
 
 
-<<<<<<< HEAD
-# FIXME remove arbitrary min_period condition
-# use RANSAC instead
-=======
->>>>>>> 76d197fa
 def find_period(signal: np.ndarray, min_period: int) -> Tuple[float, np.ndarray]:
     """ This function computes period of the signal by computing the zeros of the signal
     The signal is supposed to be periodic and centered around zero
