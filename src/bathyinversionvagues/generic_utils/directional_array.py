# -*- coding: utf-8 -*-
""" Definition of the DirectionalArray class and associated functions

:author: Alain Giros
:organization: CNES
:copyright: 2021 CNES. All rights reserved.
:license: see LICENSE file
:created: 4 mars 2021
"""
from typing import Optional, Union, Tuple  # @NoMove

from numbers import Integral

import numpy as np
import numpy.typing as npt

DEFAULT_ANGLE_MIN = -180.
DEFAULT_ANGLE_MAX = 0.
DEFAULT_DIRECTIONS_STEP = 1.


def normalize_direction(direction: Union[float, np.ndarray]) -> Union[float, np.ndarray]:
    # direction between 0 and 360 degrees
    normalized_direction = direction % 360.
    # direction between -180 and +180 degrees
    if isinstance(normalized_direction, float):
        if normalized_direction >= 180.:
            normalized_direction -= 360.
    else:
        normalized_direction[normalized_direction >= 180.] -= 360.

    return normalized_direction


def linear_directions(angle_min: float, angle_max: float, directions_step: float) -> np.ndarray:
    return np.linspace(angle_min, angle_max,
                       int((angle_max - angle_min) / directions_step),
                       endpoint=False)


# TODO: add a "symmetric" property, allowing to consider directions modulo pi as equivalent
# TODO: enable ordering such that circularity can be exposed (around +- 180° and 0°)
class DirectionalArray:
<<<<<<< HEAD
    def __init__(self, array: np.ndarray, directions: np.ndarray,
                 directions_step: float = DEFAULT_DIRECTIONS_STEP) -> None:
=======
    def __init__(self,
                 array: Optional[np.ndarray] = None,
                 directions: Optional[np.ndarray] = None,
                 directions_step: float = DEFAULT_DIRECTIONS_STEP,
                 height: Optional[int] = None,
                 dtype: npt.DTypeLike = np.float64) -> None:
>>>>>>> 691bf694
        """ Constructor

        :param array: a 2D array containing directional vectors along each column
        :param directions_step: the step to use for quantizing direction angles, for indexing
                                purposes. Direction quantization is such that the 0 degree direction
                                is used as the origin, and any direction angle is transformed to the
                                nearest quantized angle for indexing that direction in the radon
                                transform.
        :raises TypeError: when array or directions have not the right number of dimensions
        :raises ValueError: when the number of dimensions is not consistent with the number of
                            columns in the array.
        """
        # Check that numpy arguments are of the right dimensions when provided
        if array.ndim != 2:
            raise TypeError('array for a DirectionalArray must be a 2D numpy array')

        if directions.ndim != 1:
            raise TypeError('dimensions for a DirectionalArray must be a 1D numpy array')

        if directions.size != array.shape[1]:
            raise ValueError('directions size must be equal to the number of columns of the array')

        self._directions_step = directions_step

        quantized_directions = self._prepare_directions(directions)
        if quantized_directions.shape[0] != array.shape[1]:
            raise ValueError('dimensions argument has not the same number of elements '
                             f'({quantized_directions.shape[0]}) than the number '
                             f'of columns in the array ({array.shape[1]})')

        self._array = array
        # TODO: implement the directions as the keys of a dictionary pointing to views in the array?
        self._directions = quantized_directions

    @classmethod
    def create_empty(cls,
                     height: int,
                     directions: Optional[np.ndarray] = None,
                     directions_step: float = DEFAULT_DIRECTIONS_STEP,
                     dtype: int = np.float64) -> 'DirectionalArray':
        """ Creation of an empty DirectionalArray

        :param directions_step: the step to use for quantizing direction angles, for indexing
                                purposes. Direction quantization is such that the 0 degree direction
                                is used as the origin, and any direction angle is transformed to the
                                nearest quantized angle for indexing that direction in the radon
                                transform.
        :raises TypeError: when directions is not a 1D array
        """
        # Check that directions argument
        if directions is None:
            directions = linear_directions(DEFAULT_ANGLE_MIN, DEFAULT_ANGLE_MAX, directions_step)
        elif directions.ndim != 1:
            raise TypeError('dimensions for a DirectionalArray must be a 1D numpy array')

        array = np.empty((height, directions.size), dtype=dtype)

        return cls(array, directions=directions, directions_step=directions_step)

    # TODO: remove this property and use get_as_array instead
    @property
    def array(self) -> np.ndarray:
        """ :return: the array of this DirectionalArray """
        return self._array

    @property
    def directions(self) -> np.ndarray:
        """ :return: the directions defined in this DirectionalArray """
        return self._directions

    @property
    def nb_directions(self) -> int:
        """ :return: the number of directions defined in this DirectionalArray"""
        return self.array.shape[1]

    @property
    def height(self) -> int:
        """ :return: the height of each directional vector in this DirectionalArray"""
        return self.array.shape[0]

    def _prepare_directions(self, directions: np.ndarray) -> np.ndarray:
        """ Quantize a set of directions and verify that no duplicates are created by quantization

        :param directions: an array of directions
        :returns: an array of quantized directions
        :raises ValueError: when the number of elements in the quantized array is different from
                            the number of elements in the input directions array
        """
        # TODO: consider defining direction_step from dimensions contents before quantizing
        # TODO: consider reordering the directions in increasing order
        quantized_directions = self._quantize_direction(directions)[0]
        unique_directions = np.unique(quantized_directions)
        if unique_directions.size != directions.size:
            raise ValueError('some dimensions values are too close to each other considering '
                             f'the dimensions quantization step: {self._directions_step}°')
        return quantized_directions

    def _quantize_direction(self, direction: Union[float, np.ndarray]
                            ) -> Tuple[np.ndarray, np.ndarray]:
        # direction between -180 and +180 degrees
        normalized_direction = normalize_direction(direction)

        index_direction = np.around(normalized_direction / self._directions_step)
        quantized_direction = index_direction * self._directions_step

        return quantized_direction, index_direction

    # TODO: allow float or array, return 1D or 2D array
    def values_for(self, direction: float) -> np.ndarray:
        direction_index = self._find_index(direction)
        return self._array[:, direction_index]

    def values_at_index(self, direction_index: int) -> np.ndarray:
        return self.array[:, direction_index]

    def set_at_direction(self, direction: float, array: np.ndarray) -> None:
        direction_index = self._find_index(direction)
        self.array[:, direction_index] = array

    def _find_index(self, direction: float) -> int:
        quantized_direction = self._quantize_direction(direction)
        direction_indexes = np.where(self.directions == quantized_direction[0])
        if direction_indexes[0].size != 1:
            raise ValueError(f'direction {direction} not found in the directional array')
        return direction_indexes[0]

    def get_as_array(self, directions: Optional[np.ndarray] = None) -> np.ndarray:
        """ Returns a 2D array with the requested directional values as columns

        :param directions: a vector of directions to store in the returned array, in their order
        :returns: a 2D array with the requested directional values as columns
        """
        if directions is None:
            return self._array
        quantized_directions, _ = self._quantize_direction(directions)
        # Build array by selecting the requested directions
        array_excerpt = np.empty((self.height, quantized_directions.size))
        for i, direction in enumerate(quantized_directions):
            array_excerpt[:, i] = self.values_for(direction).reshape(self.height)
        return array_excerpt<|MERGE_RESOLUTION|>--- conflicted
+++ resolved
@@ -8,8 +8,6 @@
 :created: 4 mars 2021
 """
 from typing import Optional, Union, Tuple  # @NoMove
-
-from numbers import Integral
 
 import numpy as np
 import numpy.typing as npt
@@ -41,20 +39,12 @@
 # TODO: add a "symmetric" property, allowing to consider directions modulo pi as equivalent
 # TODO: enable ordering such that circularity can be exposed (around +- 180° and 0°)
 class DirectionalArray:
-<<<<<<< HEAD
     def __init__(self, array: np.ndarray, directions: np.ndarray,
                  directions_step: float = DEFAULT_DIRECTIONS_STEP) -> None:
-=======
-    def __init__(self,
-                 array: Optional[np.ndarray] = None,
-                 directions: Optional[np.ndarray] = None,
-                 directions_step: float = DEFAULT_DIRECTIONS_STEP,
-                 height: Optional[int] = None,
-                 dtype: npt.DTypeLike = np.float64) -> None:
->>>>>>> 691bf694
         """ Constructor
 
         :param array: a 2D array containing directional vectors along each column
+        :param directions: the set of directions in degrees associated to each array column.
         :param directions_step: the step to use for quantizing direction angles, for indexing
                                 purposes. Direction quantization is such that the 0 degree direction
                                 is used as the origin, and any direction angle is transformed to the
@@ -91,7 +81,7 @@
                      height: int,
                      directions: Optional[np.ndarray] = None,
                      directions_step: float = DEFAULT_DIRECTIONS_STEP,
-                     dtype: int = np.float64) -> 'DirectionalArray':
+                     dtype: npt.DTypeLike = np.float64) -> 'DirectionalArray':
         """ Creation of an empty DirectionalArray
 
         :param directions_step: the step to use for quantizing direction angles, for indexing
