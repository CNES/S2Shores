# -*- coding: utf-8 -*-
""" Definition of the DirectionalArray class and associated functions

:author: Alain Giros
:organization: CNES
:copyright: 2021 CNES. All rights reserved.
:license: see LICENSE file
:created: 4 mars 2021
"""
from typing import Optional, Union, Tuple  # @NoMove

from numbers import Integral

import numpy as np
import numpy.typing as npt

DEFAULT_ANGLE_MIN = -180.
DEFAULT_ANGLE_MAX = 0.
DEFAULT_DIRECTIONS_STEP = 1.


def normalize_direction(direction: Union[float, np.ndarray]) -> Union[float, np.ndarray]:
    # direction between 0 and 360 degrees
    normalized_direction = direction % 360.
    # direction between -180 and +180 degrees
    if isinstance(normalized_direction, float):
        if normalized_direction >= 180.:
            normalized_direction -= 360.
    else:
        normalized_direction[normalized_direction >= 180.] -= 360.

    return normalized_direction


def linear_directions(angle_min: float, angle_max: float, directions_step: float) -> np.ndarray:
    return np.linspace(angle_min, angle_max,
                       int((angle_max - angle_min) / directions_step),
                       endpoint=False)


# TODO: add a "symmetric" property, allowing to consider directions modulo pi as equivalent
# TODO: enable ordering such that circularity can be exposed (around +- 180° and 0°)
class DirectionalArray:
<<<<<<< HEAD
    def __init__(self,
                 array: Optional[np.ndarray] = None,
                 directions: Optional[np.ndarray] = None,
                 directions_step: float = DEFAULT_DIRECTIONS_STEP,
                 height: Optional[int] = None,
                 dtype: npt.DTypeLike = np.float64) -> None:
=======
    def __init__(self, array: np.ndarray, directions: np.ndarray,
                 directions_step: float = DEFAULT_DIRECTIONS_STEP) -> None:
>>>>>>> de9ba09d
        """ Constructor

        :param array: a 2D array containing directional vectors along each column
        :param directions_step: the step to use for quantizing direction angles, for indexing
                                purposes. Direction quantization is such that the 0 degree direction
                                is used as the origin, and any direction angle is transformed to the
                                nearest quantized angle for indexing that direction in the radon
                                transform.
        :raises TypeError: when array or directions have not the right number of dimensions
        :raises ValueError: when the number of dimensions is not consistent with the number of
                            columns in the array.
        """
        # Check that numpy arguments are of the right dimensions when provided
        if array.ndim != 2:
            raise TypeError('array for a DirectionalArray must be a 2D numpy array')

        if directions.ndim != 1:
            raise TypeError('dimensions for a DirectionalArray must be a 1D numpy array')

        if directions.size != array.shape[1]:
            raise ValueError('directions size must be equal to the number of columns of the array')

        self._directions_step = directions_step

        quantized_directions = self._prepare_directions(directions)
        if quantized_directions.shape[0] != array.shape[1]:
            raise ValueError('dimensions argument has not the same number of elements '
                             f'({quantized_directions.shape[0]}) than the number '
                             f'of columns in the array ({array.shape[1]})')

        self._array = array
        # TODO: implement the directions as the keys of a dictionary pointing to views in the array?
        self._directions = quantized_directions

    @classmethod
    def create_empty(cls,
                     height: int,
                     directions: Optional[np.ndarray] = None,
                     directions_step: float = DEFAULT_DIRECTIONS_STEP,
                     dtype: int = np.float64) -> 'DirectionalArray':
        """ Creation of an empty DirectionalArray

        :param directions_step: the step to use for quantizing direction angles, for indexing
                                purposes. Direction quantization is such that the 0 degree direction
                                is used as the origin, and any direction angle is transformed to the
                                nearest quantized angle for indexing that direction in the radon
                                transform.
        :raises TypeError: when directions is not a 1D array
        """
        # Check that directions argument
        if directions is None:
            directions = linear_directions(DEFAULT_ANGLE_MIN, DEFAULT_ANGLE_MAX, directions_step)
        elif directions.ndim != 1:
            raise TypeError('dimensions for a DirectionalArray must be a 1D numpy array')

        array = np.empty((height, directions.size), dtype=dtype)

        return cls(array, directions=directions, directions_step=directions_step)

    # TODO: remove this property and use get_as_array instead
    @property
    def array(self) -> np.ndarray:
        """ :return: the array of this DirectionalArray """
        return self._array

    @property
    def directions(self) -> np.ndarray:
        """ :return: the directions defined in this DirectionalArray """
        return self._directions

    @property
    def nb_directions(self) -> int:
        """ :return: the number of directions defined in this DirectionalArray"""
        return self.array.shape[1]

    @property
    def height(self) -> int:
        """ :return: the height of each directional vector in this DirectionalArray"""
        return self.array.shape[0]

    def _prepare_directions(self, directions: np.ndarray) -> np.ndarray:
        """ Quantize a set of directions and verify that no duplicates are created by quantization

        :param directions: an array of directions
        :returns: an array of quantized directions
        :raises ValueError: when the number of elements in the quantized array is different from
                            the number of elements in the input directions array
        """
        # TODO: consider defining direction_step from dimensions contents before quantizing
        # TODO: consider reordering the directions in increasing order
        quantized_directions = self._quantize_direction(directions)[0]
        unique_directions = np.unique(quantized_directions)
        if unique_directions.size != directions.size:
            raise ValueError('some dimensions values are too close to each other considering '
                             f'the dimensions quantization step: {self._directions_step}°')
        return quantized_directions

    def _quantize_direction(self, direction: Union[float, np.ndarray]
                            ) -> Tuple[np.ndarray, np.ndarray]:
        # direction between -180 and +180 degrees
        normalized_direction = normalize_direction(direction)

        index_direction = np.around(normalized_direction / self._directions_step)
        quantized_direction = index_direction * self._directions_step

        return quantized_direction, index_direction

    # TODO: allow float or array, return 1D or 2D array
    def values_for(self, direction: float) -> np.ndarray:
        direction_index = self._find_index(direction)
        return self._array[:, direction_index]

    def values_at_index(self, direction_index: int) -> np.ndarray:
        return self.array[:, direction_index]

    def set_at_direction(self, direction: float, array: np.ndarray) -> None:
        direction_index = self._find_index(direction)
        self.array[:, direction_index] = array

    def _find_index(self, direction: float) -> int:
        quantized_direction = self._quantize_direction(direction)
        direction_indexes = np.where(self.directions == quantized_direction[0])
        if direction_indexes[0].size != 1:
            raise ValueError(f'direction {direction} not found in the directional array')
        return direction_indexes[0]

    def get_as_array(self, directions: Optional[np.ndarray] = None) -> np.ndarray:
        """ Returns a 2D array with the requested directional values as columns

        :param directions: a vector of directions to store in the returned array, in their order
        :returns: a 2D array with the requested directional values as columns
        """
        if directions is None:
            return self._array
        quantized_directions, _ = self._quantize_direction(directions)
        # Build array by selecting the requested directions
        array_excerpt = np.empty((self.height, quantized_directions.size))
        for i, direction in enumerate(quantized_directions):
            array_excerpt[:, i] = self.values_for(direction).reshape(self.height)
        return array_excerpt<|MERGE_RESOLUTION|>--- conflicted
+++ resolved
@@ -12,7 +12,6 @@
 from numbers import Integral
 
 import numpy as np
-import numpy.typing as npt
 
 DEFAULT_ANGLE_MIN = -180.
 DEFAULT_ANGLE_MAX = 0.
@@ -41,17 +40,8 @@
 # TODO: add a "symmetric" property, allowing to consider directions modulo pi as equivalent
 # TODO: enable ordering such that circularity can be exposed (around +- 180° and 0°)
 class DirectionalArray:
-<<<<<<< HEAD
-    def __init__(self,
-                 array: Optional[np.ndarray] = None,
-                 directions: Optional[np.ndarray] = None,
-                 directions_step: float = DEFAULT_DIRECTIONS_STEP,
-                 height: Optional[int] = None,
-                 dtype: npt.DTypeLike = np.float64) -> None:
-=======
     def __init__(self, array: np.ndarray, directions: np.ndarray,
                  directions_step: float = DEFAULT_DIRECTIONS_STEP) -> None:
->>>>>>> de9ba09d
         """ Constructor
 
         :param array: a 2D array containing directional vectors along each column
