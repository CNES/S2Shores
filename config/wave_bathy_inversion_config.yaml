# parameters 

# parameters used by the global estimator
GLOBAL_ESTIMATOR:

  # the local estimator and the selected frames to use
  WAVE_EST_METHOD: "TEMPORAL_CORRELATION" # among SPATIAL_DFT, TEMPORAL_CORRELATION, SPATIAL_CORRELATION
  SELECTED_FRAMES: # Leave this list empty or comment the parameter to select all usable frames
  
  # product characteristics
  OUTPUT_FORMAT: "GRID" # format of the output, among GRID and POINT
  DXP: 50.0 # output grid resolution - meters - S2 : 100-500 - ex. PHR: 50
  DYP: 50.0 # output grid resolution - meters - S2 : 100-500 - ex. PHR : 50
  LAYERS_TYPE: "DEBUG" # among NOMINAL, EXPERT or DEBUG. Allow NetCDF layers selection.
<<<<<<< HEAD
  NKEEP: 1 # number of main waves directions to keep in the product
  
=======
  NKEEP: 3 # number of main waves directions to keep in the product
  OFFSHORE_LIMIT: 200 # maximum offshore distance in kilometers from the coast

>>>>>>> 8544f87c
  # window parameters
  WINDOW: 200.0 # thumbnail size - meters - ex. PHR : 400
  SM_LENGTH: 10 # desmoothing filter size in pixels. Filtered image = image - smoothed image. 
                # Kernel size = 2*SM_LENGTH+1. Deactivation of the desmoothing filter with SM_LENGTH = 0.

  # physical constraints
  MIN_D: 1 #minimal depth - meters
  MIN_T: 3 # minimal wave period - seconds
  MAX_T: 25 # maximal wave period - seconds
  MIN_WAVES_LINEARITY: 0.1 # minimal wave linearity - unitless
  MAX_WAVES_LINEARITY: 0.9 # maximal wave linearity - unitless
  
  # depth inversion
  DEPTH_EST_METHOD: "LINEAR" # among LINEAR
  
#spatial_dft:
SPATIAL_DFT:
  PROMINENCE_MAX_PEAK: 0.3 # find_peaks function tuning - search for the maximal peaks
  PROMINENCE_MULTIPLE_PEAKS: 0.1 # find_peaks function tuning - search for the kkeep max peaks
  UNWRAP_PHASE_SHIFT: False # False if DT<expected wave period (S2 : False)
  ANGLE_AROUND_PEAK_DIR: 10 # range of angles (-10,+10) to analyse around the spectral peak - degrees
  STEP_T: 0.05 # step for period sampling - seconds - 
  DEBUG:
    PLOT_MAX: 135
    PLOT_MIN: -135 # Indication of the range in which the output should be displayed 
                     # (i.e. in the[PLOT_MIN:PLOT_MAX] interval)- degrees

#temporal_correlation
TEMPORAL_CORRELATION:
  TEMPORAL_LAG: 15  # number of intervals between frames to let wave propagation happen (example 3 for a 1Hz sequence)
  PERCENTAGE_POINTS: 5 # percentage of selected points in the window for the computation
  TUNING:
    PEAK_DETECTION_HEIGHT_RATIO: 0.3
    PEAK_DETECTION_DISTANCE_RATIO: 0.5
    RATIO_SIZE_CORRELATION: 1 # ratio used to clip correlation matrix from the middle
    MEDIAN_FILTER_KERNEL_RATIO_SINOGRAM: 0.25 # ratio used to remove median of sinogram (a ratio of 0.25 uses a sliding window of 25% of signal length) 
    MEAN_FILTER_KERNEL_SIZE_SINOGRAM: 5 # size in pixels of the mean filter window for sinogram
    LOWCUT_PERIOD: 25 #seconds, set to 0 to disable filter
    HIGHCUT_PERIOD: 8 #seconds, set to 0 to disable filter
    SIGMA_CORRELATION_MASK: 2 # sigma value of the gaussian mask
    MEDIAN_FILTER_KERNEL: 5 # kernel size used in the median filter applied to the projected 
    
#spatial_correlation
SPATIAL_CORRELATION:
  CORRELATION_MODE: 'full' # np.correlate mode
  AUGMENTED_RADON_FACTOR: 0.01 # radon_augmentation - augment the resolution of the radon transform
  PEAK_POSITION_MAX_FACTOR: 0.8 # peak_position - factor tunning for the maximum peak position
  DEBUG:
    PLOT_MAX: 135
    PLOT_MIN: -135   # Indication of the range in which the output should be displayed 
                     # (i.e. in the[PLOT_MIN:PLOT_MAX] interval)- degrees<|MERGE_RESOLUTION|>--- conflicted
+++ resolved
@@ -12,14 +12,9 @@
   DXP: 50.0 # output grid resolution - meters - S2 : 100-500 - ex. PHR: 50
   DYP: 50.0 # output grid resolution - meters - S2 : 100-500 - ex. PHR : 50
   LAYERS_TYPE: "DEBUG" # among NOMINAL, EXPERT or DEBUG. Allow NetCDF layers selection.
-<<<<<<< HEAD
-  NKEEP: 1 # number of main waves directions to keep in the product
-  
-=======
   NKEEP: 3 # number of main waves directions to keep in the product
   OFFSHORE_LIMIT: 200 # maximum offshore distance in kilometers from the coast
 
->>>>>>> 8544f87c
   # window parameters
   WINDOW: 200.0 # thumbnail size - meters - ex. PHR : 400
   SM_LENGTH: 10 # desmoothing filter size in pixels. Filtered image = image - smoothed image. 
